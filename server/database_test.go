// Copyright 2019 Masahiro Sano
//
// Licensed under the Apache License, Version 2.0 (the "License");
// you may not use this file except in compliance with the License.
// You may obtain a copy of the License at
//
//     https://www.apache.org/licenses/LICENSE-2.0
//
// Unless required by applicable law or agreed to in writing, software
// distributed under the License is distributed on an "AS IS" BASIS,
// WITHOUT WARRANTIES OR CONDITIONS OF ANY KIND, either express or implied.
// See the License for the specific language governing permissions and
// limitations under the License.

package server

import (
	"context"
	"fmt"
	"regexp"
	"strconv"
	"strings"
	"testing"
	"time"

	"github.com/cloudspannerecosystem/memefish/pkg/ast"
	"github.com/cloudspannerecosystem/memefish/pkg/parser"
	"github.com/cloudspannerecosystem/memefish/pkg/token"
	cmp "github.com/google/go-cmp/cmp"
	"google.golang.org/genproto/googleapis/rpc/errdetails"
	"google.golang.org/grpc/codes"
	"google.golang.org/grpc/status"
	"google.golang.org/protobuf/testing/protocmp"
	structpb "google.golang.org/protobuf/types/known/structpb"
)

var (
<<<<<<< HEAD
	allSchema    = []string{schemaSimple, schemaInterleaved, schemaInterleavedCascade, schemaInterleavedNoAction, schemaCompositePrimaryKeys, schemaFullTypes, schemaArrayTypes, schemaJoinA, schemaJoinB, schemaFromTable, schemaGeneratedColumn}
=======
	allSchema    = []string{schemaSimple, schemaInterleaved, schemaInterleavedCascade, schemaInterleavedNoAction, schemaCompositePrimaryKeys, schemaFullTypes, schemaArrayTypes, schemaJoinA, schemaJoinB, schemaFromTable, schemaGeneratedValues, schemaDefaultValues}
>>>>>>> 8c100847
	schemaSimple = `CREATE TABLE Simple (
  Id INT64 NOT NULL,
  Value STRING(MAX) NOT NULL,
) PRIMARY KEY(Id);
`
	schemaInterleaved = `CREATE TABLE ParentTable (
  Id INT64 NOT NULL,
  Value STRING(MAX) NOT NULL,
) PRIMARY KEY(Id);

CREATE TABLE Interleaved (
  InterleavedId INT64 NOT NULL,
  Id INT64 NOT NULL,
  Value STRING(MAX) NOT NULL,
) PRIMARY KEY(Id, InterleavedId),
INTERLEAVE IN PARENT ParentTable;
CREATE INDEX InterleavedKey ON Interleaved(Id, Value), INTERLEAVE IN ParentTable 
`
	schemaInterleavedCascade = `CREATE TABLE ParentTableCascade (
  Id INT64 NOT NULL,
  Value STRING(MAX) NOT NULL,
) PRIMARY KEY(Id);

CREATE TABLE InterleavedCascade (
  InterleavedId INT64 NOT NULL,
  Id INT64 NOT NULL,
  Value STRING(MAX) NOT NULL,
) PRIMARY KEY(Id, InterleavedId),
INTERLEAVE IN PARENT ParentTableCascade ON DELETE CASCADE;
`
	schemaInterleavedNoAction = `CREATE TABLE ParentTableNoAction (
  Id INT64 NOT NULL,
  Value STRING(MAX) NOT NULL,
) PRIMARY KEY(Id);

CREATE TABLE InterleavedNoAction (
  InterleavedId INT64 NOT NULL,
  Id INT64 NOT NULL,
  Value STRING(MAX) NOT NULL,
) PRIMARY KEY(Id, InterleavedId),
INTERLEAVE IN PARENT ParentTableNoAction ON DELETE NO ACTION;
`
	schemaCompositePrimaryKeys = `CREATE TABLE CompositePrimaryKeys (
  Id INT64 NOT NULL,
  PKey1 STRING(32) NOT NULL,
  PKey2 INT64 NOT NULL,
  Error INT64 NOT NULL,
  X STRING(32) NOT NULL,
  Y STRING(32) NOT NULL,
  Z STRING(32) NOT NULL,
) PRIMARY KEY(PKey1, PKey2 DESC);
CREATE INDEX CompositePrimaryKeysByXY ON CompositePrimaryKeys(X, Y DESC) STORING (Z);
CREATE INDEX CompositePrimaryKeysByError ON CompositePrimaryKeys(Error);
`
	schemaFullTypes = `CREATE TABLE FullTypes (
  PKey STRING(32) NOT NULL,
  FTString STRING(32) NOT NULL,
  FTStringNull STRING(32),
  FTBool BOOL NOT NULL,
  FTBoolNull BOOL,
  FTBytes BYTES(32) NOT NULL,
  FTBytesNull BYTES(32),
  FTTimestamp TIMESTAMP NOT NULL,
  FTTimestampNull TIMESTAMP OPTIONS (allow_commit_timestamp=true),
  FTInt INT64 NOT NULL,
  FTIntNull INT64,
  FTFloat FLOAT64 NOT NULL,
  FTFloatNull FLOAT64,
  FTDate DATE NOT NULL,
  FTDateNull DATE,
) PRIMARY KEY(PKey);
CREATE UNIQUE INDEX FullTypesByFTString ON FullTypes(FTString);
CREATE UNIQUE INDEX FullTypesByIntDate ON FullTypes(FTInt, FTDate);
CREATE INDEX FullTypesByIntTimestamp ON FullTypes(FTInt, FTTimestamp);
CREATE INDEX FullTypesByTimestamp ON FullTypes(FTTimestamp);
`
	schemaArrayTypes = `CREATE TABLE ArrayTypes (
  Id INT64 NOT NULL,
  ArrayString ARRAY<STRING(32)>,
  ArrayBool ARRAY<BOOL>,
  ArrayBytes ARRAY<BYTES(32)>,
  ArrayTimestamp ARRAY<TIMESTAMP>,
  ArrayInt ARRAY<INT64>,
  ArrayFloat ARRAY<FLOAT64>,
  ArrayDate ARRAY<DATE>,
) PRIMARY KEY(Id);
`
	schemaJoinA = `CREATE TABLE JoinA (
  Id INT64 NOT NULL,
  Value STRING(MAX) NOT NULL,
) PRIMARY KEY(Id);
`
	schemaJoinB = `CREATE TABLE JoinB (
  Id INT64 NOT NULL,
  Value STRING(MAX) NOT NULL,
) PRIMARY KEY(Id);
`
	schemaFromTable = "CREATE TABLE `From` (" +
		"`ALL` INT64 NOT NULL," +
		"`CAST` INT64 NOT NULL, " +
		"`JOIN` INT64 NOT NULL, " +
		") PRIMARY KEY(`ALL`); \n" +
		"CREATE INDEX `ALL` ON `From`(`ALL`);"
<<<<<<< HEAD
	schemaGeneratedColumn = `CREATE TABLE GeneratedColumn (
  Id INT64 NOT NULL,
	Value STRING(MAX) NOT NULL AS (CAST(Id AS STRING)) STORED,
) PRIMARY KEY(Id);
`
=======

	schemaGeneratedValues = `CREATE TABLE GeneratedValues (
		Id INT64 NOT NULL,
		Value STRING(32) NOT NULL,
		N INT64 NOT NULL AS (1) STORED,
		N2 INT64 NOT NULL AS (1+1) STORED,
		N3 INT64 NOT NULL AS (N2+1) STORED,
		X STRING(32) NOT NULL AS ("Value") STORED,
		X2 STRING(32) NOT NULL AS (CONCAT("Value", "Y")) STORED,
		) PRIMARY KEY(Id);
`

	schemaDefaultValues = `CREATE TABLE DefaultValues (
		Id INT64 NOT NULL,
		Value STRING(32) NOT NULL,
		N INT64 NOT NULL DEFAULT (1),
		X STRING(32) NOT NULL DEFAULT ("x"),
		Y ARRAY<INT64> NOT NULL DEFAULT (ARRAY<INT64>[10, 20]),
		T1 TIMESTAMP NOT NULL DEFAULT (CURRENT_TIMESTAMP()),
		T2 TIMESTAMP NOT NULL DEFAULT (current_timestamp()),
		Date TIMESTAMP NOT NULL DEFAULT (CURRENT_DATE()),
		) PRIMARY KEY(Id);
`

>>>>>>> 8c100847
	compositePrimaryKeysKeys = []string{
		"Id", "PKey1", "PKey2", "Error", "X", "Y", "Z",
	}
	fullTypesKeys = []string{
		"PKey",
		"FTString",
		"FTStringNull",
		"FTBool",
		"FTBoolNull",
		"FTBytes",
		"FTBytesNull",
		"FTTimestamp",
		"FTTimestampNull",
		"FTInt",
		"FTIntNull",
		"FTFloat",
		"FTFloatNull",
		"FTDate",
		"FTDateNull",
	}
	arrayTypesKeys = []string{
		"Id",
		"ArrayString",
		"ArrayBool",
		"ArrayBytes",
		"ArrayTimestamp",
		"ArrayInt",
		"ArrayFloat",
		"ArrayDate",
	}
	fromTableKeys = []string{"ALL", "CAST", "JOIN"}
)

var initialData = []struct {
	table  string
	cols   []string
	values [][]*structpb.Value
}{
	{
		table: "Simple",
		cols:  []string{"Id", "Value"},
		values: [][]*structpb.Value{
			{
				makeStringValue("100"),
				makeStringValue("xxx"),
			},
		},
	},
	{
		table: "CompositePrimaryKeys",
		cols:  compositePrimaryKeysKeys,
		values: [][]*structpb.Value{
			{
				makeStringValue("1"),        // Id INT64 NOT NULL,
				makeStringValue("pkey1xxx"), // PKey1 STRING(32) NOT NULL,
				makeStringValue("100"),      // PKey2 INT64 NOT NULL,
				makeStringValue("2"),        // Error INT64 NOT NULL,
				makeStringValue("x1"),       // X STRING(32) NOT NULL,
				makeStringValue("y1"),       // Y STRING(32) NOT NULL,
				makeStringValue("z1"),       // Z STRING(32) NOT NULL,
			},
		},
	},
	{
		table: "FullTypes",
		cols:  fullTypesKeys,
		values: [][]*structpb.Value{
			{
				makeStringValue("xxx"),                            // PKey STRING(32) NOT NULL,
				makeStringValue("xxx"),                            // FTString STRING(32) NOT NULL,
				makeStringValue("xxx"),                            // FTStringNull STRING(32),
				makeBoolValue(true),                               // FTBool BOOL NOT NULL,
				makeBoolValue(true),                               // FTBoolNull BOOL,
				makeStringValue("eHl6"),                           // FTBytes BYTES(32) NOT NULL,
				makeStringValue("eHl6"),                           // FTBytesNull BYTES(32),
				makeStringValue("2012-03-04T12:34:56.123456789Z"), // FTTimestamp TIMESTAMP NOT NULL,
				makeStringValue("2012-03-04T12:34:56.123456789Z"), // FTTimestampNull TIMESTAMP,
				makeStringValue("100"),                            // FTInt INT64 NOT NULL,
				makeStringValue("100"),                            // FTIntNull INT64,
				makeNumberValue(0.5),                              // FTFloat FLOAT64 NOT NULL,
				makeNumberValue(0.5),                              // FTFloatNull FLOAT64,
				makeStringValue("2012-03-04"),                     // FTDate DATE NOT NULL,
				makeStringValue("2012-03-04"),                     // FTDateNull DATE,
			},
		},
	},
	{
		table: "FullTypes",
		cols:  fullTypesKeys,
		values: [][]*structpb.Value{
			{
				makeStringValue("yyy"),                            // PKey STRING(32) NOT NULL,
				makeStringValue("yyy"),                            // FTString STRING(32) NOT NULL,
				makeStringValue("yyy"),                            // FTStringNull STRING(32),
				makeBoolValue(true),                               // FTBool BOOL NOT NULL,
				makeBoolValue(true),                               // FTBoolNull BOOL,
				makeStringValue("eHl6"),                           // FTBytes BYTES(32) NOT NULL,
				makeStringValue("eHl6"),                           // FTBytesNull BYTES(32),
				makeStringValue("2012-03-04T12:34:56.123456789Z"), // FTTimestamp TIMESTAMP NOT NULL,
				makeStringValue("2012-03-04T12:34:56.123456789Z"), // FTTimestampNull TIMESTAMP,
				makeStringValue("101"),                            // FTInt INT64 NOT NULL,
				makeStringValue("101"),                            // FTIntNull INT64,
				makeNumberValue(0.5),                              // FTFloat FLOAT64 NOT NULL,
				makeNumberValue(0.5),                              // FTFloatNull FLOAT64,
				makeStringValue("2012-03-04"),                     // FTDate DATE NOT NULL,
				makeStringValue("2012-03-04"),                     // FTDateNull DATE,
			},
		},
	},
	{
		table: "ArrayTypes",
		cols:  arrayTypesKeys,
		values: [][]*structpb.Value{
			{
				makeStringValue("100"),
				makeListValueAsValue(makeListValue(
					makeStringValue("yyy"),
					makeStringValue("yyy"),
				)),
				makeListValueAsValue(makeListValue(
					makeBoolValue(true),
					makeBoolValue(true),
				)),
				makeListValueAsValue(makeListValue(
					makeStringValue("eHl6"),
					makeStringValue("eHl6"),
				)),
				makeListValueAsValue(makeListValue(
					makeStringValue("2012-03-04T12:34:56.123456789Z"),
					makeStringValue("2012-03-04T12:34:56.123456789Z"),
				)),
				makeListValueAsValue(makeListValue(
					makeStringValue("101"),
					makeStringValue("101"),
				)),
				makeListValueAsValue(makeListValue(
					makeNumberValue(0.5),
					makeNumberValue(0.5),
				)),
				makeListValueAsValue(makeListValue(
					makeStringValue("2012-03-04"),
					makeStringValue("2012-03-04"),
				)),
			},
		},
	},
	{
		table: "From",
		cols:  fromTableKeys,
		values: [][]*structpb.Value{
			{
				makeStringValue("1"),
				makeStringValue("1"),
				makeStringValue("1"),
			},
		},
	},
}

func testRunInTransaction(t *testing.T, ses *session, fn func(*transaction)) {
	t.Helper()

	tx, err := ses.createTransaction(txReadWrite, false)
	if err != nil {
		t.Fatalf("createTransaction failed: %v", err)
	}
	defer tx.Done(TransactionCommited)

	fn(tx)

	if err := ses.database.Commit(tx); err != nil {
		t.Fatalf("commit failed: %v", err)
	}
}

func createInitialData(t *testing.T, ctx context.Context, db Database, tx *transaction) {
	t.Helper()

	for _, d := range initialData {
		for _, values := range d.values {
			listValues := []*structpb.ListValue{
				{Values: values},
			}
			if err := db.Insert(ctx, tx, d.table, d.cols, listValues); err != nil {
				t.Fatalf("Insert failed: %v", err)
			}
		}
	}
}

func makeNullValue() *structpb.Value {
	return &structpb.Value{Kind: &structpb.Value_NullValue{}}
}

func makeNumberValue(n float64) *structpb.Value {
	return &structpb.Value{Kind: &structpb.Value_NumberValue{NumberValue: n}}
}

func makeStringValue(s string) *structpb.Value {
	return &structpb.Value{Kind: &structpb.Value_StringValue{StringValue: s}}
}

func makeBoolValue(b bool) *structpb.Value {
	return &structpb.Value{Kind: &structpb.Value_BoolValue{BoolValue: b}}
}

func makeStructValue(v map[string]*structpb.Value) *structpb.Value {
	return &structpb.Value{Kind: &structpb.Value_StructValue{StructValue: &structpb.Struct{
		Fields: v,
	}}}
}

func makeListValue(vs ...*structpb.Value) *structpb.ListValue {
	return &structpb.ListValue{Values: vs}
}

func makeListValueAsValue(v *structpb.ListValue) *structpb.Value {
	return &structpb.Value{Kind: &structpb.Value_ListValue{ListValue: v}}
}

func makeTestValue(v interface{}) Value {
	switch vv := v.(type) {
	case string:
		return Value{
			Data: v,
			Type: ValueType{Code: TCString},
		}
	case []string:
		return Value{
			Data: v,
			Type: ValueType{
				Code:      TCArray,
				ArrayType: &ValueType{Code: TCString},
			},
		}
	case int64:
		return Value{
			Data: v,
			Type: ValueType{Code: TCInt64},
		}
	case int:
		return Value{
			Data: int64(vv),
			Type: ValueType{Code: TCInt64},
		}
	case []int64:
		return Value{
			Data: v,
			Type: ValueType{
				Code:      TCArray,
				ArrayType: &ValueType{Code: TCInt64},
			},
		}
	case float64:
		return Value{
			Data: v,
			Type: ValueType{Code: TCFloat64},
		}

	default:
		panic(fmt.Sprintf("fix makeTestValue to be able to convert interface{} to Value: %T", v))
	}
}

func makeTestWrappedArray(code TypeCode, vs ...interface{}) interface{} {
	switch code {
	case TCBool:
		arr := make([]*bool, len(vs))
		for i := range vs {
			if vs[i] == nil {
				arr[i] = nil
			} else {
				s := new(bool)
				*s = vs[i].(bool)
				arr[i] = s
			}
		}
		return &ArrayValueEncoder{Values: arr}
	case TCString:
		arr := make([]*string, len(vs))
		for i := range vs {
			if vs[i] == nil {
				arr[i] = nil
			} else {
				s := new(string)
				*s = vs[i].(string)
				arr[i] = s
			}
		}
		return &ArrayValueEncoder{Values: arr}
	case TCInt64:
		arr := make([]*int64, len(vs))
		for i := range vs {
			if vs[i] == nil {
				arr[i] = nil
			} else {
				s := new(int64)
				vv, ok := vs[i].(int64)
				if !ok {
					vv = int64(vs[i].(int))
				}
				*s = vv
				arr[i] = s
			}
		}
		return &ArrayValueEncoder{Values: arr}
	case TCFloat64:
		arr := make([]*float64, len(vs))
		for i := range vs {
			if vs[i] == nil {
				arr[i] = nil
			} else {
				s := new(float64)
				*s = vs[i].(float64)
				arr[i] = s
			}
		}
		return &ArrayValueEncoder{Values: arr}
	case TCBytes:
		arr := make([][]byte, len(vs))
		for i := range vs {
			if vs[i] == nil {
				arr[i] = nil
			} else {
				arr[i] = vs[i].([]byte)
			}
		}
		return &ArrayValueEncoder{Values: arr}
	default:
		panic(fmt.Sprintf("fix makeTestArray to be able to convert interface{}: %v", code))
	}
}

func makeTestArray(code TypeCode, vs ...interface{}) interface{} {
	switch code {
	case TCBool:
		arr := make([]*bool, len(vs))
		for i := range vs {
			if vs[i] == nil {
				arr[i] = nil
			} else {
				s := new(bool)
				*s = vs[i].(bool)
				arr[i] = s
			}
		}
		return arr
	case TCString:
		arr := make([]*string, len(vs))
		for i := range vs {
			if vs[i] == nil {
				arr[i] = nil
			} else {
				s := new(string)
				*s = vs[i].(string)
				arr[i] = s
			}
		}
		return arr
	case TCInt64:
		arr := make([]*int64, len(vs))
		for i := range vs {
			if vs[i] == nil {
				arr[i] = nil
			} else {
				s := new(int64)
				vv, ok := vs[i].(int64)
				if !ok {
					vv = int64(vs[i].(int))
				}
				*s = vv
				arr[i] = s
			}
		}
		return arr
	case TCFloat64:
		arr := make([]*float64, len(vs))
		for i := range vs {
			if vs[i] == nil {
				arr[i] = nil
			} else {
				s := new(float64)
				*s = vs[i].(float64)
				arr[i] = s
			}
		}
		return arr
	case TCBytes:
		arr := make([][]byte, len(vs))
		for i := range vs {
			if vs[i] == nil {
				arr[i] = nil
			} else {
				arr[i] = vs[i].([]byte)
			}
		}
		return arr
	default:
		panic(fmt.Sprintf("fix makeTestArray to be able to convert interface{}: %v", code))
	}
}

func parseDDL(t *testing.T, s string) []ast.DDL {
	var ddls []ast.DDL
	stmts := strings.Split(s, ";")
	for _, stmt := range stmts {
		stmt := strings.TrimSpace(stmt)
		if stmt == "" {
			continue
		}
		ddl, err := (&parser.Parser{
			Lexer: &parser.Lexer{
				File: &token.File{FilePath: "", Buffer: stmt},
			},
		}).ParseDDL()
		if err != nil {
			t.Fatalf("parse error: %v", err)
		}

		ddls = append(ddls, ddl)
	}

	return ddls
}

func TestApplyDDL(t *testing.T) {
	table := []struct {
		ddl string
	}{
		{
			ddl: schemaSimple,
		},
		{
			ddl: schemaCompositePrimaryKeys,
		},
		{
			ddl: schemaFullTypes,
		},
		{
			ddl: schemaGeneratedValues,
		},
		{
			ddl: schemaDefaultValues,
		},
	}

	for _, tt := range table {
		ctx := context.Background()
		db := newDatabase()
		ddls := parseDDL(t, tt.ddl)
		for _, ddl := range ddls {
			db.ApplyDDL(ctx, ddl)
		}
	}
}

func TestClose(t *testing.T) {
	db := newDatabase()
	err := db.Close()
	if err != nil {
		t.Fatalf("failed to close: %v", err)
	}

	err = db.Close()
	if err != nil {
		t.Fatalf("failed to close: %v", err)
	}
}

func TestRead(t *testing.T) {
	ctx := context.Background()
	db := newDatabase()
	for _, s := range allSchema {
		ddls := parseDDL(t, s)
		for _, ddl := range ddls {
			db.ApplyDDL(ctx, ddl)
		}
	}

	for _, query := range []string{
		`INSERT INTO Simple VALUES(100, "xxx")`,
		`INSERT INTO Simple VALUES(200, "yyy")`,
		`INSERT INTO Simple VALUES(300, "zzz")`,

		`INSERT INTO CompositePrimaryKeys VALUES(1, "aaa", 1, 0, "x1", "y1", "z")`,
		`INSERT INTO CompositePrimaryKeys VALUES(2, "bbb", 2, 0, "x1", "y2", "z")`,
		`INSERT INTO CompositePrimaryKeys VALUES(3, "bbb", 3, 0, "x1", "y3", "z")`,
		`INSERT INTO CompositePrimaryKeys VALUES(4, "ccc", 3, 0, "x2", "y4", "z")`,
		`INSERT INTO CompositePrimaryKeys VALUES(5, "ccc", 4, 0, "x2", "y5", "z")`,

		"INSERT INTO `From` VALUES(1, 1, 1)",

		`INSERT INTO GeneratedValues (Id, Value) VALUES(1, "xxx")`,
		`INSERT INTO DefaultValues (Id, Value) VALUES(1, "xxx")`,
	} {
		if _, err := db.db.ExecContext(ctx, query); err != nil {
			t.Fatalf("Insert failed: %v", err)
		}
	}

	table := map[string]struct {
		tbl   string
		idx   string
		cols  []string
		ks    *KeySet
		limit int64

		expected [][]interface{}
	}{
		"SimpleFull": {
			tbl:   "Simple",
			cols:  []string{"Id", "Value"},
			ks:    &KeySet{All: true},
			limit: 100,
			expected: [][]interface{}{
				[]interface{}{int64(100), "xxx"},
				[]interface{}{int64(200), "yyy"},
				[]interface{}{int64(300), "zzz"},
			},
		},
		"SimplePartialColumn": {
			tbl:   "Simple",
			cols:  []string{"Value"},
			ks:    &KeySet{All: true},
			limit: 100,
			expected: [][]interface{}{
				[]interface{}{"xxx"},
				[]interface{}{"yyy"},
				[]interface{}{"zzz"},
			},
		},
		"SimpleColumnOrder": {
			tbl:   "Simple",
			cols:  []string{"Value", "Id"},
			ks:    &KeySet{All: true},
			limit: 100,
			expected: [][]interface{}{
				[]interface{}{"xxx", int64(100)},
				[]interface{}{"yyy", int64(200)},
				[]interface{}{"zzz", int64(300)},
			},
		},
		"SimpleLimit": {
			tbl:   "Simple",
			cols:  []string{"Id", "Value"},
			ks:    &KeySet{All: true},
			limit: 2,
			expected: [][]interface{}{
				[]interface{}{int64(100), "xxx"},
				[]interface{}{int64(200), "yyy"},
			},
		},
		"SimpleDuplicateColumns": {
			tbl:   "Simple",
			cols:  []string{"Id", "Value", "Id", "Value"},
			ks:    &KeySet{All: true},
			limit: 100,
			expected: [][]interface{}{
				[]interface{}{int64(100), "xxx", int64(100), "xxx"},
				[]interface{}{int64(200), "yyy", int64(200), "yyy"},
				[]interface{}{int64(300), "zzz", int64(300), "zzz"},
			},
		},

		// Simple KeySet
		"Simple_SingleKey": {
			tbl:  "Simple",
			cols: []string{"Id", "Value"},
			ks: &KeySet{
				Keys: []*structpb.ListValue{
					makeListValue(makeStringValue("100")),
				},
			},
			limit: 100,
			expected: [][]interface{}{
				[]interface{}{int64(100), "xxx"},
			},
		},
		"Simple_SingleKey_NotFound": {
			tbl:  "Simple",
			cols: []string{"Id", "Value"},
			ks: &KeySet{
				Keys: []*structpb.ListValue{
					makeListValue(makeStringValue("1000")),
				},
			},
			limit:    100,
			expected: nil,
		},
		"Simple_MultiKeys": {
			tbl:  "Simple",
			cols: []string{"Id", "Value"},
			ks: &KeySet{
				Keys: []*structpb.ListValue{
					makeListValue(makeStringValue("100")),
					makeListValue(makeStringValue("300")),
				},
			},
			limit: 100,
			expected: [][]interface{}{
				[]interface{}{int64(100), "xxx"},
				[]interface{}{int64(300), "zzz"},
			},
		},
		"Simple_MultiKeys_PartialNotFound": {
			tbl:  "Simple",
			cols: []string{"Id", "Value"},
			ks: &KeySet{
				Keys: []*structpb.ListValue{
					makeListValue(makeStringValue("100")),
					makeListValue(makeStringValue("300")),
					makeListValue(makeStringValue("1000")),
				},
			},
			limit: 100,
			expected: [][]interface{}{
				[]interface{}{int64(100), "xxx"},
				[]interface{}{int64(300), "zzz"},
			},
		},
		"Simple_KeyRange": {
			tbl:  "Simple",
			cols: []string{"Id", "Value"},
			ks: &KeySet{
				Ranges: []*KeyRange{
					{
						start:       makeListValue(makeStringValue("100")),
						end:         makeListValue(makeStringValue("300")),
						startClosed: true,
						endClosed:   true,
					},
				},
			},
			limit: 100,
			expected: [][]interface{}{
				[]interface{}{int64(100), "xxx"},
				[]interface{}{int64(200), "yyy"},
				[]interface{}{int64(300), "zzz"},
			},
		},
		"Simple_KeyRange2": {
			tbl:  "Simple",
			cols: []string{"Id", "Value"},
			ks: &KeySet{
				Ranges: []*KeyRange{
					{
						start:       makeListValue(makeStringValue("150")),
						end:         makeListValue(makeStringValue("250")),
						startClosed: true,
						endClosed:   true,
					},
				},
			},
			limit: 100,
			expected: [][]interface{}{
				[]interface{}{int64(200), "yyy"},
			},
		},
		"Simple_KeyRange_OpenClose": {
			tbl:  "Simple",
			cols: []string{"Id", "Value"},
			ks: &KeySet{
				Ranges: []*KeyRange{
					{
						start:       makeListValue(makeStringValue("100")),
						end:         makeListValue(makeStringValue("300")),
						startClosed: false,
						endClosed:   true,
					},
				},
			},
			limit: 100,
			expected: [][]interface{}{
				[]interface{}{int64(200), "yyy"},
				[]interface{}{int64(300), "zzz"},
			},
		},
		"Simple_KeyRange_OpenClose2": {
			tbl:  "CompositePrimaryKeys",
			cols: []string{"Id", "PKey1", "PKey2"},
			ks: &KeySet{
				Ranges: []*KeyRange{
					{
						start:       makeListValue(makeStringValue("bbb"), makeStringValue("3")),
						end:         makeListValue(makeStringValue("ccc"), makeStringValue("3")),
						startClosed: false,
						endClosed:   true,
					},
				},
			},
			limit: 100,
			expected: [][]interface{}{
				[]interface{}{int64(4), "ccc", int64(3)},
			},
		},
		"Simple_KeyRange_CloseOpen": {
			tbl:  "Simple",
			cols: []string{"Id", "Value"},
			ks: &KeySet{
				Ranges: []*KeyRange{
					{
						start:       makeListValue(makeStringValue("100")),
						end:         makeListValue(makeStringValue("300")),
						startClosed: true,
						endClosed:   false,
					},
				},
			},
			limit: 100,
			expected: [][]interface{}{
				[]interface{}{int64(100), "xxx"},
				[]interface{}{int64(200), "yyy"},
			},
		},
		"Simple_KeyRange_OpenOpen": {
			tbl:  "Simple",
			cols: []string{"Id", "Value"},
			ks: &KeySet{
				Ranges: []*KeyRange{
					{
						start:       makeListValue(makeStringValue("100")),
						end:         makeListValue(makeStringValue("300")),
						startClosed: false,
						endClosed:   false,
					},
				},
			},
			limit: 100,
			expected: [][]interface{}{
				[]interface{}{int64(200), "yyy"},
			},
		},
		"Simple_KeyRange_LessPrimaryKey": {
			tbl:  "CompositePrimaryKeys",
			cols: []string{"Id", "PKey1", "PKey2"},
			ks: &KeySet{
				Ranges: []*KeyRange{
					{
						start:       makeListValue(makeStringValue("bbb"), makeStringValue("2")),
						end:         makeListValue(makeStringValue("bbb")),
						startClosed: true,
						endClosed:   true,
					},
				},
			},
			limit: 100,
			expected: [][]interface{}{
				[]interface{}{int64(2), "bbb", int64(2)},
			},
		},
		"Simple_KeyRange_LessPrimaryKey2": {
			tbl:  "CompositePrimaryKeys",
			cols: []string{"Id", "PKey1", "PKey2"},
			ks: &KeySet{
				Ranges: []*KeyRange{
					{
						start:       makeListValue(makeStringValue("bbb")),
						end:         makeListValue(makeStringValue("bbb"), makeStringValue("3")),
						startClosed: true,
						endClosed:   true,
					},
				},
			},
			limit: 100,
			expected: [][]interface{}{
				[]interface{}{int64(3), "bbb", int64(3)},
			},
		},
		"Simple_KeyRange_LessPrimaryKey3": {
			tbl:  "CompositePrimaryKeys",
			cols: []string{"Id", "PKey1", "PKey2"},
			ks: &KeySet{
				Ranges: []*KeyRange{
					{
						start:       makeListValue(makeStringValue("bbb")),
						end:         makeListValue(makeStringValue("bbb")),
						startClosed: true,
						endClosed:   true,
					},
				},
			},
			expected: [][]interface{}{
				[]interface{}{int64(3), "bbb", int64(3)},
				[]interface{}{int64(2), "bbb", int64(2)},
			},
		},
		"Simple_KeyRange_LessPrimaryKeyOpenClosed": {
			tbl:  "CompositePrimaryKeys",
			cols: []string{"Id", "PKey1", "PKey2"},
			ks: &KeySet{
				Ranges: []*KeyRange{
					{
						start:       makeListValue(makeStringValue("bbb"), makeStringValue("2")),
						end:         makeListValue(makeStringValue("bbb")),
						startClosed: false,
						endClosed:   true,
					},
				},
			},
			limit:    100,
			expected: nil,
		},
		"Simple_KeyRange_LessPrimaryKeyClosedOpen": {
			tbl:  "CompositePrimaryKeys",
			cols: []string{"Id", "PKey1", "PKey2"},
			ks: &KeySet{
				Ranges: []*KeyRange{
					{
						start:       makeListValue(makeStringValue("bbb")),
						end:         makeListValue(makeStringValue("bbb"), makeStringValue("3")),
						startClosed: true,
						endClosed:   false,
					},
				},
			},
			limit:    100,
			expected: nil,
		},

		// Composite Keys
		"CompositePrimaryKeys_Keys": {
			tbl:  "CompositePrimaryKeys",
			cols: []string{"Id", "PKey1", "PKey2"},
			ks: &KeySet{
				Keys: []*structpb.ListValue{
					makeListValue(makeStringValue("aaa"), makeStringValue("1")),
				},
			},
			limit: 100,
			expected: [][]interface{}{
				[]interface{}{int64(1), "aaa", int64(1)},
			},
		},
		"CompositePrimaryKeys_Keys_Multi": {
			tbl:  "CompositePrimaryKeys",
			cols: []string{"Id", "PKey1", "PKey2"},
			ks: &KeySet{
				Keys: []*structpb.ListValue{
					makeListValue(makeStringValue("aaa"), makeStringValue("100")),
					makeListValue(makeStringValue("xxx"), makeStringValue("2")),
					makeListValue(makeStringValue("ccc"), makeStringValue("3")),
				},
			},
			limit: 100,
			expected: [][]interface{}{
				[]interface{}{int64(4), "ccc", int64(3)},
			},
		},

		// Composite Ranges
		"CompositePrimaryKeys_Ranges": {
			tbl:  "CompositePrimaryKeys",
			cols: []string{"Id", "PKey1", "PKey2"},
			ks: &KeySet{
				Ranges: []*KeyRange{
					{
						start:       makeListValue(makeStringValue("bbb"), makeStringValue("3")),
						end:         makeListValue(makeStringValue("ccc"), makeStringValue("3")),
						startClosed: true,
						endClosed:   true,
					},
				},
			},
			limit: 100,
			expected: [][]interface{}{
				[]interface{}{int64(3), "bbb", int64(3)},
				[]interface{}{int64(4), "ccc", int64(3)},
			},
		},
		"CompositePrimaryKeys_Ranges_Multi": {
			tbl:  "CompositePrimaryKeys",
			cols: []string{"Id", "PKey1", "PKey2"},
			ks: &KeySet{
				Ranges: []*KeyRange{
					{
						start:       makeListValue(makeStringValue("bbb"), makeStringValue("3")),
						end:         makeListValue(makeStringValue("bbb"), makeStringValue("2")),
						startClosed: true,
						endClosed:   true,
					},
					{
						start:       makeListValue(makeStringValue("ccc"), makeStringValue("4")),
						end:         makeListValue(makeStringValue("ccc"), makeStringValue("3")),
						startClosed: true,
						endClosed:   true,
					},
				},
			},
			limit: 100,
			expected: [][]interface{}{
				[]interface{}{int64(3), "bbb", int64(3)},
				[]interface{}{int64(2), "bbb", int64(2)},
				[]interface{}{int64(5), "ccc", int64(4)},
				[]interface{}{int64(4), "ccc", int64(3)},
			},
		},

		// Composite Keys and Ranges
		"CompositePrimaryKeys_KeysRanges": {
			tbl:  "CompositePrimaryKeys",
			cols: []string{"Id", "PKey1", "PKey2"},
			ks: &KeySet{
				Keys: []*structpb.ListValue{
					makeListValue(makeStringValue("aaa"), makeStringValue("1")),
				},
				Ranges: []*KeyRange{
					{
						start:       makeListValue(makeStringValue("bbb"), makeStringValue("3")),
						end:         makeListValue(makeStringValue("bbb"), makeStringValue("2")),
						startClosed: true,
						endClosed:   true,
					},
				},
			},
			limit: 100,
			expected: [][]interface{}{
				[]interface{}{int64(1), "aaa", int64(1)},
				[]interface{}{int64(3), "bbb", int64(3)},
				[]interface{}{int64(2), "bbb", int64(2)},
			},
		},

		// Composite SecondaryIndex
		"CompositePrimaryKeys_Index": {
			tbl:   "CompositePrimaryKeys",
			idx:   "CompositePrimaryKeysByXY",
			cols:  []string{"PKey1", "PKey2", "X", "Y", "Z"},
			ks:    &KeySet{All: true},
			limit: 100,
			expected: [][]interface{}{
				[]interface{}{"bbb", int64(3), "x1", "y3", "z"},
				[]interface{}{"bbb", int64(2), "x1", "y2", "z"},
				[]interface{}{"aaa", int64(1), "x1", "y1", "z"},
				[]interface{}{"ccc", int64(4), "x2", "y5", "z"},
				[]interface{}{"ccc", int64(3), "x2", "y4", "z"},
			},
		},

		// Escape Keywork
		"Keyword_All": {
			tbl:   "From",
			idx:   "",
			cols:  fromTableKeys,
			ks:    &KeySet{All: true},
			limit: 100,
			expected: [][]interface{}{
				[]interface{}{int64(1), int64(1), int64(1)},
			},
		},
		"Keyword_Keys": {
			tbl:  "From",
			idx:  "",
			cols: fromTableKeys,
			ks: &KeySet{
				Keys: []*structpb.ListValue{
					makeListValue(makeStringValue("1")),
				},
			},
			limit: 100,
			expected: [][]interface{}{
				[]interface{}{int64(1), int64(1), int64(1)},
			},
		},
		"Keyword_Ranges": {
			tbl:  "From",
			idx:  "",
			cols: fromTableKeys,
			ks: &KeySet{
				Ranges: []*KeyRange{
					{
						start:       makeListValue(makeStringValue("1")),
						end:         makeListValue(makeStringValue("1")),
						startClosed: true,
						endClosed:   true,
					},
				},
			},
			limit: 100,
			expected: [][]interface{}{
				[]interface{}{int64(1), int64(1), int64(1)},
			},
		},
		"Keyword_Index": {
			tbl:   "From",
			idx:   "ALL",
			cols:  []string{"ALL"},
			ks:    &KeySet{All: true},
			limit: 100,
			expected: [][]interface{}{
				[]interface{}{int64(1)},
			},
		},
		"GeneratedValues_Full": {
			tbl:   "GeneratedValues",
			cols:  []string{"Id", "Value", "N", "N2", "N3", "X", "X2"},
			ks:    &KeySet{All: true},
			limit: 100,
			expected: [][]interface{}{
				[]interface{}{int64(1), "xxx", int64(1), int64(2), int64(3), "xxx", "xxxY"},
			},
		},
		"DefaultValues_Full": {
			tbl:   "DefaultValues",
			cols:  []string{"Id", "Value", "N", "X", "Y"},
			ks:    &KeySet{All: true},
			limit: 100,
			expected: [][]interface{}{
				[]interface{}{int64(1), "xxx", int64(1), "x", []*int64{}},
			},
		},
	}

	for name, tt := range table {
		t.Run(name, func(t *testing.T) {
			ctx, cancel := context.WithTimeout(context.Background(), time.Second)
			defer cancel()
			ses := newSession(db, "foo")
			testRunInTransaction(t, ses, func(tx *transaction) {
				it, err := db.Read(ctx, tx, tt.tbl, tt.idx, tt.cols, tt.ks, tt.limit)
				if err != nil {
					t.Fatalf("Read failed: %v", err)
				}

				var rows [][]interface{}
				err = it.Do(func(row []interface{}) error {
					rows = append(rows, row)
					return nil
				})
				if err != nil {
					t.Fatalf("unexpected error in iteration: %v", err)
				}

				if diff := cmp.Diff(tt.expected, rows); diff != "" {
					t.Errorf("(-got, +want)\n%s", diff)
				}
			})
		})
	}
}

func TestReadError(t *testing.T) {
	ctx := context.Background()
	db := newDatabase()
	for _, s := range allSchema {
		ddls := parseDDL(t, s)
		for _, ddl := range ddls {
			db.ApplyDDL(ctx, ddl)
		}
	}

	table := map[string]struct {
		tbl     string
		idx     string
		cols    []string
		ks      *KeySet
		limit   int64
		code    codes.Code
		msg     *regexp.Regexp
		details []interface{}
	}{
		"EmptyColumns": {
			tbl:     "Simple",
			idx:     "",
			cols:    []string{},
			ks:      &KeySet{All: true},
			limit:   100,
			code:    codes.InvalidArgument,
			msg:     regexp.MustCompile(`Invalid StreamingRead request`),
			details: []interface{}{},
		},
		"EmptyTableName": {
			tbl:     "",
			idx:     "",
			cols:    []string{"Id"},
			ks:      &KeySet{All: true},
			limit:   100,
			code:    codes.InvalidArgument,
			msg:     regexp.MustCompile(`Invalid StreamingRead request`),
			details: []interface{}{},
		},
		"EmptyKeySet": {
			tbl:     "Simple",
			idx:     "",
			cols:    []string{"Id"},
			ks:      nil,
			limit:   100,
			code:    codes.InvalidArgument,
			msg:     regexp.MustCompile(`Invalid StreamingRead request`),
			details: []interface{}{},
		},

		"TableNotFound": {
			tbl:   "NotExistTable",
			idx:   "",
			cols:  []string{"Id"},
			ks:    &KeySet{All: true},
			limit: 100,
			code:  codes.NotFound,
			msg:   regexp.MustCompile(`Table not found`),
			details: []interface{}{
				&errdetails.ResourceInfo{
					ResourceType: "spanner.googleapis.com/Table",
					ResourceName: "NotExistTable",
					Description:  "Table not found",
				},
			},
		},
		"IndexNotFound": {
			tbl:   "Simple",
			idx:   "NotExistIndex",
			cols:  []string{"Id", "Value"},
			ks:    &KeySet{All: true},
			limit: 100,
			code:  codes.NotFound,
			msg:   regexp.MustCompile(`Index not found on table`),
			details: []interface{}{
				&errdetails.ResourceInfo{
					ResourceType: "spanner.googleapis.com/Index",
					ResourceName: "NotExistIndex",
					Description:  "Index not found on table Simple",
				},
			},
		},
		"ColumnNotFound": {
			tbl:   "Simple",
			idx:   "",
			cols:  []string{"Id", "Xyz"},
			ks:    &KeySet{All: true},
			limit: 100,
			code:  codes.NotFound,
			msg:   regexp.MustCompile(`Column not found`),
			details: []interface{}{
				&errdetails.ResourceInfo{
					ResourceType: "spanner.googleapis.com/Column",
					ResourceName: "Xyz",
				},
			},
		},
		"ColumnNotFoundOnSecondaryIndex": {
			tbl:     "CompositePrimaryKeys",
			idx:     "CompositePrimaryKeysByXY",
			cols:    []string{"Id", "PKey1", "PKey2", "X", "Y", "Z"},
			ks:      &KeySet{All: true},
			limit:   100,
			code:    codes.Unimplemented, // real spanner returns Unimplemented
			msg:     regexp.MustCompile(`Reading non-indexed columns using an index is not supported. Consider adding Id to the index using a STORING clause`),
			details: []interface{}{},
		},
	}

	for name, tt := range table {
		t.Run(name, func(t *testing.T) {
			ctx, cancel := context.WithTimeout(context.Background(), time.Second)
			defer cancel()
			ses := newSession(db, "foo")
			testRunInTransaction(t, ses, func(tx *transaction) {
				_, err := db.Read(ctx, tx, tt.tbl, tt.idx, tt.cols, tt.ks, tt.limit)
				st := status.Convert(err)
				if st.Code() != tt.code {
					t.Errorf("expect code to be %v but got %v", tt.code, st.Code())
				}
				if !tt.msg.MatchString(st.Message()) {
					t.Errorf("unexpected error message: %v", st.Message())
				}
				if diff := cmp.Diff(tt.details, st.Details(), protocmp.Transform()); diff != "" {
					t.Errorf("(-got, +want)\n%s", diff)
				}
			})
		})
	}
}

func TestRead_FullType_Range(t *testing.T) {
	ctx := context.Background()
	db := newDatabase()

	schema := []string{
		`CREATE TABLE FTString ( Id STRING(MAX) NOT NULL ) PRIMARY KEY (Id)`,
		`CREATE TABLE FTTimestamp ( Id TIMESTAMP NOT NULL ) PRIMARY KEY (Id)`,
	}
	for _, s := range schema {
		ddls := parseDDL(t, s)
		for _, ddl := range ddls {
			db.ApplyDDL(ctx, ddl)
		}
	}

	for _, query := range []string{
		`INSERT INTO FTString VALUES("aaa")`,
		`INSERT INTO FTString VALUES("aaaa")`,
		`INSERT INTO FTString VALUES("aaab")`,
		`INSERT INTO FTString VALUES("11")`,
		`INSERT INTO FTString VALUES("100")`,

		`INSERT INTO FTTimestamp VALUES("2012-03-04T12:34:56.123456789Z")`,
		`INSERT INTO FTTimestamp VALUES("2012-03-04T00:00:00.123456789Z")`,
		`INSERT INTO FTTimestamp VALUES("2012-03-04T00:00:00.999999999Z")`,
		`INSERT INTO FTTimestamp VALUES("2012-03-05T00:00:00.000000000Z")`,
	} {
		if _, err := db.db.ExecContext(ctx, query); err != nil {
			t.Fatalf("Insert failed: %v", err)
		}
	}

	table := map[string]struct {
		tbl         string
		cols        []string
		start       *structpb.ListValue
		end         *structpb.ListValue
		startClosed bool
		endClosed   bool

		expected [][]interface{}
	}{
		"FTString_1": {
			tbl:         "FTString",
			cols:        []string{"Id"},
			start:       makeListValue(makeStringValue("aaa")),
			end:         makeListValue(makeStringValue("aaz")),
			startClosed: true, endClosed: true,
			expected: [][]interface{}{
				[]interface{}{"aaa"},
				[]interface{}{"aaaa"},
				[]interface{}{"aaab"},
			},
		},
		"FTString_2": {
			tbl:         "FTString",
			cols:        []string{"Id"},
			start:       makeListValue(makeStringValue("10")),
			end:         makeListValue(makeStringValue("11")),
			startClosed: true, endClosed: true,
			expected: [][]interface{}{
				[]interface{}{"100"},
				[]interface{}{"11"},
			},
		},
		"FTTimestamp_1": {
			tbl:         "FTTimestamp",
			cols:        []string{"Id"},
			start:       makeListValue(makeStringValue("2012-03-04T00:00:00.000000000Z")),
			end:         makeListValue(makeStringValue("2012-03-05T00:00:00.000000000Z")),
			startClosed: true, endClosed: false,
			expected: [][]interface{}{

				[]interface{}{"2012-03-04T00:00:00.123456789Z"},
				[]interface{}{"2012-03-04T00:00:00.999999999Z"},
				[]interface{}{"2012-03-04T12:34:56.123456789Z"},
			},
		},
		"FTTimestamp_2": {
			tbl:         "FTTimestamp",
			cols:        []string{"Id"},
			start:       makeListValue(makeStringValue("2012-03-04T00:00:00.000000000Z")),
			end:         makeListValue(makeStringValue("2012-03-04T00:00:01.000000000Z")),
			startClosed: true, endClosed: false,
			expected: [][]interface{}{

				[]interface{}{"2012-03-04T00:00:00.123456789Z"},
				[]interface{}{"2012-03-04T00:00:00.999999999Z"},
			},
		},
	}

	for name, tt := range table {
		t.Run(name, func(t *testing.T) {
			ctx, cancel := context.WithTimeout(context.Background(), time.Second)
			defer cancel()
			ses := newSession(db, "foo")
			testRunInTransaction(t, ses, func(tx *transaction) {
				ks := &KeySet{
					Ranges: []*KeyRange{
						{
							start:       tt.start,
							end:         tt.end,
							startClosed: tt.startClosed,
							endClosed:   tt.endClosed,
						},
					},
				}
				it, err := db.Read(ctx, tx, tt.tbl, "", tt.cols, ks, 100)
				if err != nil {
					t.Fatalf("Read failed: %v", err)
				}

				var rows [][]interface{}
				err = it.Do(func(row []interface{}) error {
					rows = append(rows, row)
					return nil
				})
				if err != nil {
					t.Fatalf("unexpected error in iteration: %v", err)
				}

				if diff := cmp.Diff(tt.expected, rows); diff != "" {
					t.Errorf("(-got, +want)\n%s", diff)
				}
			})
		})
	}
}

func TestInsertAndReplace(t *testing.T) {
	table := map[string]struct {
		tbl    string
		wcols  []string
		values []*structpb.Value
		cols   []string
		limit  int64

		expected [][]interface{}
	}{
		"Simple": {
			tbl:   "Simple",
			wcols: []string{"Id", "Value"},
			values: []*structpb.Value{
				makeStringValue("100"),
				makeStringValue("xxx"),
			},
			cols:  []string{"Id", "Value"},
			limit: 100,
			expected: [][]interface{}{
				[]interface{}{int64(100), "xxx"},
			},
		},
		"SimpleMaxInt": {
			tbl:   "Simple",
			wcols: []string{"Id", "Value"},
			values: []*structpb.Value{
				makeStringValue(strconv.FormatInt(0x7FFFFFFFFFFFFFFF, 10)),
				makeStringValue("xxx"),
			},
			cols:  []string{"Id"},
			limit: 100,
			expected: [][]interface{}{
				[]interface{}{int64(0x7FFFFFFFFFFFFFFF)},
			},
		},
		"SimpleMinInt": {
			tbl:   "Simple",
			wcols: []string{"Id", "Value"},
			values: []*structpb.Value{
				makeStringValue(strconv.FormatInt(-0x7FFFFFFFFFFFFFFF, 10)),
				makeStringValue("xxx"),
			},
			cols:  []string{"Id"},
			limit: 100,
			expected: [][]interface{}{
				[]interface{}{int64(-0x7FFFFFFFFFFFFFFF)},
			},
		},
		"FullType": {
			tbl:   "FullTypes",
			wcols: fullTypesKeys,
			values: []*structpb.Value{
				makeStringValue("xxx"),                            // PKey STRING(32) NOT NULL,
				makeStringValue("xxx"),                            // FTString STRING(32) NOT NULL,
				makeStringValue("xxx"),                            // FTStringNull STRING(32),
				makeBoolValue(true),                               // FTBool BOOL NOT NULL,
				makeBoolValue(true),                               // FTBoolNull BOOL,
				makeStringValue("eHl6"),                           // FTBytes BYTES(32) NOT NULL,
				makeStringValue("eHl6"),                           // FTBytesNull BYTES(32),
				makeStringValue("2012-03-04T12:34:56.123456789Z"), // FTTimestamp TIMESTAMP NOT NULL,
				makeStringValue("2012-03-04T12:34:56.123456789Z"), // FTTimestampNull TIMESTAMP,
				makeStringValue("100"),                            // FTInt INT64 NOT NULL,
				makeStringValue("100"),                            // FTIntNull INT64,
				makeNumberValue(0.5),                              // FTFloat FLOAT64 NOT NULL,
				makeNumberValue(0.5),                              // FTFloatNull FLOAT64,
				makeStringValue("2012-03-04"),                     // FTDate DATE NOT NULL,
				makeStringValue("2012-03-04"),                     // FTDateNull DATE,
			},
			cols: []string{
				"PKey",
				"FTString", "FTStringNull",
				"FTBool", "FTBoolNull",
				"FTBytes", "FTBytesNull",
				"FTTimestamp", "FTTimestampNull",
				"FTInt", "FTIntNull",
				"FTFloat", "FTFloatNull",
				"FTDate", "FTDateNull",
			},
			limit: 100,
			expected: [][]interface{}{
				[]interface{}{"xxx",
					"xxx", "xxx",
					true, true,
					[]byte("xyz"), []byte("xyz"),
					"2012-03-04T12:34:56.123456789Z", "2012-03-04T12:34:56.123456789Z",
					int64(100), int64(100),
					float64(0.5), float64(0.5),
					"2012-03-04", "2012-03-04",
				},
			},
		},
		"FullType_WithNull": {
			tbl:   "FullTypes",
			wcols: fullTypesKeys,
			values: []*structpb.Value{
				makeStringValue("xxx"),  // PKey STRING(32) NOT NULL,
				makeStringValue("xxx"),  // FTString STRING(32) NOT NULL,
				makeNullValue(),         // FTStringNull STRING(32),
				makeBoolValue(true),     // FTBool BOOL NOT NULL,
				makeNullValue(),         // FTBoolNull BOOL,
				makeStringValue("eHl6"), // FTBytes BYTES(32) NOT NULL,
				makeNullValue(),         // FTBytesNull BYTES(32),
				makeStringValue("2012-03-04T12:34:56.123456789Z"), // FTTimestamp TIMESTAMP NOT NULL,
				makeNullValue(),               // FTTimestampNull TIMESTAMP,
				makeStringValue("100"),        // FTInt INT64 NOT NULL,
				makeNullValue(),               // FTIntNull INT64,
				makeNumberValue(0.5),          // FTFloat FLOAT64 NOT NULL,
				makeNullValue(),               // FTFloatNull FLOAT64,
				makeStringValue("2012-03-04"), // FTDate DATE NOT NULL,
				makeNullValue(),               // FTDateNull DATE,
			},
			cols: []string{
				"PKey",
				"FTString", "FTStringNull",
				"FTBool", "FTBoolNull",
				"FTBytes", "FTBytesNull",
				"FTTimestamp", "FTTimestampNull",
				"FTInt", "FTIntNull",
				"FTFloat", "FTFloatNull",
				"FTDate", "FTDateNull",
			},
			limit: 100,
			expected: [][]interface{}{
				[]interface{}{"xxx",
					"xxx", nil,
					true, nil,
					[]byte("xyz"), nil,
					"2012-03-04T12:34:56.123456789Z", nil,
					int64(100), nil,
					float64(0.5), nil,
					"2012-03-04", nil,
				},
			},
		},
		"FullType_NoValuesForNull": {
			tbl: "FullTypes",
			wcols: []string{
				"PKey",
				"FTString",
				"FTBool",
				"FTBytes",
				"FTTimestamp",
				"FTInt",
				"FTFloat",
				"FTDate",
			},
			values: []*structpb.Value{
				makeStringValue("xxx"),                            // PKey STRING(32) NOT NULL,
				makeStringValue("xxx"),                            // FTString STRING(32) NOT NULL,
				makeBoolValue(true),                               // FTBool BOOL NOT NULL,
				makeStringValue("eHl6"),                           // FTBytes BYTES(32) NOT NULL,
				makeStringValue("2012-03-04T12:34:56.123456789Z"), // FTTimestamp TIMESTAMP NOT NULL,
				makeStringValue("100"),                            // FTInt INT64 NOT NULL,
				makeNumberValue(0.5),                              // FTFloat FLOAT64 NOT NULL,
				makeStringValue("2012-03-04"),                     // FTDate DATE NOT NULL,
			},
			cols:  fullTypesKeys,
			limit: 100,
			expected: [][]interface{}{
				[]interface{}{"xxx",
					"xxx", nil,
					true, nil,
					[]byte("xyz"), nil,
					"2012-03-04T12:34:56.123456789Z", nil,
					int64(100), nil,
					float64(0.5), nil,
					"2012-03-04", nil,
				},
			},
		},
		"ArrayTypes": {
			tbl:   "ArrayTypes",
			wcols: arrayTypesKeys,
			values: []*structpb.Value{
				makeStringValue("100"),
				makeListValueAsValue(makeListValue(
					makeStringValue("xxx"),
					makeStringValue("yyy"),
				)),
				makeListValueAsValue(makeListValue(
					makeBoolValue(true),
					makeBoolValue(false),
				)),
				makeListValueAsValue(makeListValue(
					makeStringValue("eHl6"),
					makeStringValue("enp6"),
				)),
				makeListValueAsValue(makeListValue(
					makeStringValue("2012-03-04T12:34:56.123456789Z"),
					makeStringValue("2012-03-04T12:34:56.000000000Z"),
				)),
				makeListValueAsValue(makeListValue(
					makeStringValue("100"),
					makeStringValue("101"),
				)),
				makeListValueAsValue(makeListValue(
					makeNumberValue(0.2),
					makeNumberValue(0.5),
				)),
				makeListValueAsValue(makeListValue(
					makeStringValue("2012-03-04"),
					makeStringValue("2012-03-05"),
				)),
			},
			cols:  arrayTypesKeys,
			limit: 100,
			expected: [][]interface{}{
				[]interface{}{int64(100),
					makeTestArray(TCString, "xxx", "yyy"),
					makeTestArray(TCBool, true, false),
					makeTestArray(TCBytes, []byte("xyz"), []byte("zzz")),
					makeTestArray(TCString, "2012-03-04T12:34:56.123456789Z", "2012-03-04T12:34:56.000000000Z"),
					makeTestArray(TCInt64, int64(100), int64(101)),
					makeTestArray(TCFloat64, float64(0.2), float64(0.5)),
					makeTestArray(TCString, "2012-03-04", "2012-03-05"),
				},
			},
		},
		"Keyword": {
			tbl:   "From",
			wcols: fromTableKeys,
			values: []*structpb.Value{
				makeStringValue("2"),
				makeStringValue("2"),
				makeStringValue("2"),
			},
			cols:  fromTableKeys,
			limit: 100,
			expected: [][]interface{}{
				[]interface{}{int64(2), int64(2), int64(2)},
			},
		},
		"GeneratedColumn": {
			tbl:   "GeneratedColumn",
			wcols: []string{"Id"},
			values: []*structpb.Value{
				makeStringValue("100"),
			},
			cols:  []string{"Id", "Value"},
			limit: 100,
			expected: [][]interface{}{
				[]interface{}{int64(100), "100"},
			},
		},
	}

	for _, op := range []string{"INSERT", "REPLACE"} {
		t.Run(op, func(t *testing.T) {
			for name, tt := range table {
				t.Run(name, func(t *testing.T) {
					ctx, cancel := context.WithTimeout(context.Background(), time.Second)
					defer cancel()

					db := newDatabase()
					ses := newSession(db, "foo")

					for _, s := range allSchema {
						ddls := parseDDL(t, s)
						for _, ddl := range ddls {
							db.ApplyDDL(ctx, ddl)
						}
					}

					testRunInTransaction(t, ses, func(tx *transaction) {
						listValues := []*structpb.ListValue{
							{Values: tt.values},
						}
						if op == "INSERT" {
							if err := db.Insert(ctx, tx, tt.tbl, tt.wcols, listValues); err != nil {
								t.Fatalf("Insert failed: %v", err)
							}
						} else if op == "REPLACE" {
							if err := db.Replace(ctx, tx, tt.tbl, tt.wcols, listValues); err != nil {
								t.Fatalf("Replace failed: %v", err)
							}
						}
					})

					testRunInTransaction(t, ses, func(tx *transaction) {
						it, err := db.Read(ctx, tx, tt.tbl, "", tt.cols, &KeySet{All: true}, tt.limit)
						if err != nil {
							t.Fatalf("Read failed: %v", err)
						}

						var rows [][]interface{}
						err = it.Do(func(row []interface{}) error {
							rows = append(rows, row)
							return nil
						})
						if err != nil {
							t.Fatalf("unexpected error in iteration: %v", err)
						}

						if diff := cmp.Diff(tt.expected, rows); diff != "" {
							t.Errorf("(-got, +want)\n%s", diff)
						}
					})
				})
			}
		})
	}
}

func TestInsertOrRepace_CommitTimestamp(t *testing.T) {
	tbl := "FullTypes"
	wcols := []string{
		"PKey",
		"FTString",
		"FTBool",
		"FTBytes",
		"FTTimestamp",
		"FTTimestampNull",
		"FTInt",
		"FTFloat",
		"FTDate",
	}
	values := []*structpb.Value{
		makeStringValue("xxx"),                            // PKey STRING(32) NOT NULL,
		makeStringValue("xxx"),                            // FTString STRING(32) NOT NULL,
		makeBoolValue(true),                               // FTBool BOOL NOT NULL,
		makeStringValue("eHl6"),                           // FTBytes BYTES(32) NOT NULL,
		makeStringValue("2012-03-04T12:34:56.123456789Z"), // FTTimestamp TIMESTAMP NOT NULL,
		makeStringValue("spanner.commit_timestamp()"),
		makeStringValue("100"),        // FTInt INT64 NOT NULL,
		makeNumberValue(0.5),          // FTFloat FLOAT64 NOT NULL,
		makeStringValue("2012-03-04"), // FTDate DATE NOT NULL,
	}
	cols := []string{"FTTimestamp", "FTTimestampNull"}
	limit := int64(100)

	for _, op := range []string{"INSERT", "REPLACE"} {
		ctx, cancel := context.WithTimeout(context.Background(), time.Second)
		defer cancel()

		db := newDatabase()
		ses := newSession(db, "foo")

		for _, s := range allSchema {
			ddls := parseDDL(t, s)
			for _, ddl := range ddls {
				db.ApplyDDL(ctx, ddl)
			}
		}

		testRunInTransaction(t, ses, func(tx *transaction) {
			listValues := []*structpb.ListValue{
				{Values: values},
			}
			if op == "INSERT" {
				if err := db.Insert(ctx, tx, tbl, wcols, listValues); err != nil {
					t.Fatalf("Insert failed: %v", err)
				}
			} else if op == "REPLACE" {
				if err := db.Replace(ctx, tx, tbl, wcols, listValues); err != nil {
					t.Fatalf("Replace failed: %v", err)
				}
			}
		})

		testRunInTransaction(t, ses, func(tx *transaction) {
			it, err := db.Read(ctx, tx, tbl, "", cols, &KeySet{All: true}, limit)
			if err != nil {
				t.Fatalf("Read failed: %v", err)
			}

			var rows [][]interface{}
			err = it.Do(func(row []interface{}) error {
				rows = append(rows, row)
				return nil
			})
			if err != nil {
				t.Fatalf("unexpected error in iteration: %v", err)
			}

			if len(rows) != 1 {
				t.Fatalf("unexpected numbers of rows: %v", len(rows))

			}
			row := rows[0]

			var a, b string
			a = row[0].(string)
			b = row[1].(string)
			if got := "2012-03-04T12:34:56.123456789Z"; a != got {
				t.Errorf("expect %v, but got %v", got, a)
			}

			timestamp, err := time.Parse(time.RFC3339Nano, b)
			if err != nil {
				t.Fatalf("unexpected format timestamp: %v", err)
			}

			d := time.Since(timestamp)
			if d >= 100*time.Millisecond {
				t.Fatalf("unexpected time: %v", d)
			}
		})
	}
}

func TestReplace(t *testing.T) {
	table := map[string]struct {
		tbl    string
		wcols  []string
		values []*structpb.Value
		cols   []string
		limit  int64

		expected [][]interface{}
	}{
		"Simple_NothingChanged": {
			tbl:   "Simple",
			wcols: []string{"Id", "Value"},
			values: []*structpb.Value{
				makeStringValue("100"),
				makeStringValue("yyy"),
			},
			cols:  []string{"Id", "Value"},
			limit: 100,
			expected: [][]interface{}{
				[]interface{}{int64(100), "yyy"},
			},
		},
		"Simple_ConflictUpdate": {
			tbl:   "Simple",
			wcols: []string{"Id", "Value"},
			values: []*structpb.Value{
				makeStringValue("100"),
				makeStringValue("zzz"),
			},
			cols:  []string{"Id", "Value"},
			limit: 100,
			expected: [][]interface{}{
				[]interface{}{int64(100), "zzz"},
			},
		},
		"Simple_Insert": {
			tbl:   "Simple",
			wcols: []string{"Id", "Value"},
			values: []*structpb.Value{
				makeStringValue("101"),
				makeStringValue("xxx"),
			},
			cols:  []string{"Id", "Value"},
			limit: 100,
			expected: [][]interface{}{
				[]interface{}{int64(100), "xxx"},
				[]interface{}{int64(101), "xxx"},
			},
		},
		"Composite_NothingChanged": {
			tbl:   "CompositePrimaryKeys",
			wcols: compositePrimaryKeysKeys,
			values: []*structpb.Value{
				makeStringValue("1"),        // Id INT64 NOT NULL,
				makeStringValue("pkey1xxx"), // PKey1 STRING(32) NOT NULL,
				makeStringValue("100"),      // PKey2 INT64 NOT NULL,
				makeStringValue("2"),        // Error INT64 NOT NULL,
				makeStringValue("x1"),       // X STRING(32) NOT NULL,
				makeStringValue("y1"),       // Y STRING(32) NOT NULL,
				makeStringValue("z1"),       // Z STRING(32) NOT NULL,
			},
			cols:  compositePrimaryKeysKeys,
			limit: 100,
			expected: [][]interface{}{
				[]interface{}{
					int64(1),
					"pkey1xxx",
					int64(100),
					int64(2),
					"x1",
					"y1",
					"z1",
				},
			},
		},
		"Composite_NothingChanged_RandomOrder": {
			tbl:   "CompositePrimaryKeys",
			wcols: []string{"PKey2", "X", "PKey1", "Id", "Error", "Y", "Z"},
			values: []*structpb.Value{
				makeStringValue("100"),      // PKey2 INT64 NOT NULL,
				makeStringValue("x1"),       // X STRING(32) NOT NULL,
				makeStringValue("pkey1xxx"), // PKey1 STRING(32) NOT NULL,
				makeStringValue("1"),        // Id INT64 NOT NULL,
				makeStringValue("2"),        // Error INT64 NOT NULL,
				makeStringValue("y1"),       // Y STRING(32) NOT NULL,
				makeStringValue("z1"),       // Z STRING(32) NOT NULL,
			},
			cols:  compositePrimaryKeysKeys,
			limit: 100,
			expected: [][]interface{}{
				[]interface{}{
					int64(1),
					"pkey1xxx",
					int64(100),
					int64(2),
					"x1",
					"y1",
					"z1",
				},
			},
		},
		"Composite_ConflictUpdate_RandomOrder": {
			tbl:   "CompositePrimaryKeys",
			wcols: []string{"PKey2", "X", "PKey1", "Id", "Error", "Y", "Z"},
			values: []*structpb.Value{
				makeStringValue("100"),      // PKey2 INT64 NOT NULL,
				makeStringValue("x4"),       // X STRING(32) NOT NULL,
				makeStringValue("pkey1xxx"), // PKey1 STRING(32) NOT NULL,
				makeStringValue("1"),        // Id INT64 NOT NULL,
				makeStringValue("10000"),    // Error INT64 NOT NULL,
				makeStringValue("y4"),       // Y STRING(32) NOT NULL,
				makeStringValue("z4"),       // Z STRING(32) NOT NULL,
			},
			cols:  compositePrimaryKeysKeys,
			limit: 100,
			expected: [][]interface{}{
				[]interface{}{
					int64(1),
					"pkey1xxx",
					int64(100),
					int64(10000),
					"x4",
					"y4",
					"z4",
				},
			},
		},
		"Keyword": {
			tbl:   "From",
			wcols: fromTableKeys,
			values: []*structpb.Value{
				makeStringValue("1"),
				makeStringValue("2"),
				makeStringValue("3"),
			},
			cols:  fromTableKeys,
			limit: 100,
			expected: [][]interface{}{
				[]interface{}{int64(1), int64(2), int64(3)},
			},
		},
	}

	for name, tt := range table {
		t.Run(name, func(t *testing.T) {
			ctx, cancel := context.WithTimeout(context.Background(), time.Second)
			defer cancel()

			db := newDatabase()
			ses := newSession(db, "foo")

			for _, s := range allSchema {
				ddls := parseDDL(t, s)
				for _, ddl := range ddls {
					db.ApplyDDL(ctx, ddl)
				}
			}

			testRunInTransaction(t, ses, func(tx *transaction) {
				createInitialData(t, ctx, db, tx)
			})

			testRunInTransaction(t, ses, func(tx *transaction) {
				listValues := []*structpb.ListValue{
					{Values: tt.values},
				}
				if err := db.Replace(ctx, tx, tt.tbl, tt.wcols, listValues); err != nil {
					t.Fatalf("Replace failed: %v", err)
				}
			})

			testRunInTransaction(t, ses, func(tx *transaction) {
				it, err := db.Read(ctx, tx, tt.tbl, "", tt.cols, &KeySet{All: true}, tt.limit)
				if err != nil {
					t.Fatalf("Read failed: %v", err)
				}

				var rows [][]interface{}
				err = it.Do(func(row []interface{}) error {
					rows = append(rows, row)
					return nil
				})
				if err != nil {
					t.Fatalf("unexpected error in iteration: %v", err)
				}

				if diff := cmp.Diff(tt.expected, rows); diff != "" {
					t.Errorf("(-got, +want)\n%s", diff)
				}
			})
		})
	}
}

func TestUpdate(t *testing.T) {
	table := map[string]struct {
		tbl    string
		wcols  []string
		values []*structpb.Value
		cols   []string
		limit  int64

		expected [][]interface{}
	}{
		"Simple": {
			tbl:   "Simple",
			wcols: []string{"Id", "Value"},
			values: []*structpb.Value{
				makeStringValue("100"),
				makeStringValue("yyy"),
			},
			cols:  []string{"Id", "Value"},
			limit: 100,
			expected: [][]interface{}{
				[]interface{}{int64(100), "yyy"},
			},
		},
		"Simple_UpdateWithSameValues": {
			tbl:   "Simple",
			wcols: []string{"Id", "Value"},
			values: []*structpb.Value{
				makeStringValue("100"),
				makeStringValue("xxx"),
			},
			cols:  []string{"Id", "Value"},
			limit: 100,
			expected: [][]interface{}{
				[]interface{}{int64(100), "xxx"},
			},
		},
		"Simple_PKeyOnly": {
			tbl:   "Simple",
			wcols: []string{"Id"},
			values: []*structpb.Value{
				makeStringValue("100"),
			},
			cols:  []string{"Id", "Value"},
			limit: 100,
			expected: [][]interface{}{
				[]interface{}{int64(100), "xxx"},
			},
		},
		"Composite_InOrder": {
			tbl:   "CompositePrimaryKeys",
			wcols: []string{"PKey1", "PKey2", "X", "Y"},
			values: []*structpb.Value{
				makeStringValue("pkey1xxx"),
				makeStringValue("100"),
				makeStringValue("xxxxxxxxx"),
				makeStringValue("yyyyyyyyy"),
			},
			cols:  compositePrimaryKeysKeys,
			limit: 100,
			expected: [][]interface{}{
				[]interface{}{
					int64(1),
					"pkey1xxx",
					int64(100),
					int64(2),
					"xxxxxxxxx",
					"yyyyyyyyy",
					"z1",
				},
			},
		},
		"Composite_PKeyReverse": {
			tbl:   "CompositePrimaryKeys",
			wcols: []string{"PKey2", "PKey1", "X", "Y"},
			values: []*structpb.Value{
				makeStringValue("100"),
				makeStringValue("pkey1xxx"),
				makeStringValue("xxxxxxxxx"),
				makeStringValue("yyyyyyyyy"),
			},
			cols:  compositePrimaryKeysKeys,
			limit: 100,
			expected: [][]interface{}{
				[]interface{}{
					int64(1),
					"pkey1xxx",
					int64(100),
					int64(2),
					"xxxxxxxxx",
					"yyyyyyyyy",
					"z1",
				},
			},
		},
		"Composite_PKeyRandom": {
			tbl:   "CompositePrimaryKeys",
			wcols: []string{"PKey2", "X", "PKey1", "Y"},
			values: []*structpb.Value{
				makeStringValue("100"),
				makeStringValue("xxxxxxxxx"),
				makeStringValue("pkey1xxx"),
				makeStringValue("yyyyyyyyy"),
			},
			cols:  compositePrimaryKeysKeys,
			limit: 100,
			expected: [][]interface{}{
				[]interface{}{
					int64(1),
					"pkey1xxx",
					int64(100),
					int64(2),
					"xxxxxxxxx",
					"yyyyyyyyy",
					"z1",
				},
			},
		},
		"FullType_String": {
			tbl:   "FullTypes",
			wcols: []string{"PKey", "FTString"},
			values: []*structpb.Value{
				makeStringValue("xxx"),
				makeStringValue("pppp"),
			},
			cols:  fullTypesKeys,
			limit: 100,
			expected: [][]interface{}{
				[]interface{}{
					"xxx",
					"pppp", "xxx",
					true, true,
					[]byte("xyz"), []byte("xyz"),
					"2012-03-04T12:34:56.123456789Z", "2012-03-04T12:34:56.123456789Z",
					int64(100), int64(100),
					float64(0.5), float64(0.5),
					"2012-03-04", "2012-03-04",
				},
				[]interface{}{
					"yyy",
					"yyy", "yyy",
					true, true,
					[]byte("xyz"), []byte("xyz"),
					"2012-03-04T12:34:56.123456789Z", "2012-03-04T12:34:56.123456789Z",
					int64(101), int64(101),
					float64(0.5), float64(0.5),
					"2012-03-04", "2012-03-04",
				},
			},
		},
		"Keyword": {
			tbl:   "From",
			wcols: fromTableKeys,
			values: []*structpb.Value{
				makeStringValue("1"),
				makeStringValue("2"),
				makeStringValue("3"),
			},
			cols:  fromTableKeys,
			limit: 100,
			expected: [][]interface{}{
				[]interface{}{int64(1), int64(2), int64(3)},
			},
		},
	}

	for name, tt := range table {
		t.Run(name, func(t *testing.T) {
			ctx, cancel := context.WithTimeout(context.Background(), time.Second)
			defer cancel()

			db := newDatabase()
			ses := newSession(db, "foo")

			for _, s := range allSchema {
				ddls := parseDDL(t, s)
				for _, ddl := range ddls {
					db.ApplyDDL(ctx, ddl)
				}
			}

			testRunInTransaction(t, ses, func(tx *transaction) {
				createInitialData(t, ctx, db, tx)
			})

			testRunInTransaction(t, ses, func(tx *transaction) {
				listValues := []*structpb.ListValue{
					{Values: tt.values},
				}
				if err := db.Update(ctx, tx, tt.tbl, tt.wcols, listValues); err != nil {
					t.Fatalf("Update failed: %v", err)
				}
			})

			testRunInTransaction(t, ses, func(tx *transaction) {
				it, err := db.Read(ctx, tx, tt.tbl, "", tt.cols, &KeySet{All: true}, tt.limit)
				if err != nil {
					t.Fatalf("Read failed: %v", err)
				}

				var rows [][]interface{}
				err = it.Do(func(row []interface{}) error {
					rows = append(rows, row)
					return nil
				})
				if err != nil {
					t.Fatalf("unexpected error in iteration: %v", err)
				}

				if diff := cmp.Diff(tt.expected, rows); diff != "" {
					t.Errorf("(-got, +want)\n%s", diff)
				}
			})
		})
	}
}

func TestInsertOrUpdate(t *testing.T) {
	table := map[string]struct {
		tbl    string
		wcols  []string
		values []*structpb.Value
		cols   []string
		limit  int64

		expected [][]interface{}
	}{
		"Simple_NothingChanged": {
			tbl:   "Simple",
			wcols: []string{"Id", "Value"},
			values: []*structpb.Value{
				makeStringValue("100"),
				makeStringValue("yyy"),
			},
			cols:  []string{"Id", "Value"},
			limit: 100,
			expected: [][]interface{}{
				[]interface{}{int64(100), "yyy"},
			},
		},
		"Simple_ConflictUpdate": {
			tbl:   "Simple",
			wcols: []string{"Id", "Value"},
			values: []*structpb.Value{
				makeStringValue("100"),
				makeStringValue("zzz"),
			},
			cols:  []string{"Id", "Value"},
			limit: 100,
			expected: [][]interface{}{
				[]interface{}{int64(100), "zzz"},
			},
		},
		"Simple_Insert": {
			tbl:   "Simple",
			wcols: []string{"Id", "Value"},
			values: []*structpb.Value{
				makeStringValue("101"),
				makeStringValue("xxx"),
			},
			cols:  []string{"Id", "Value"},
			limit: 100,
			expected: [][]interface{}{
				[]interface{}{int64(100), "xxx"},
				[]interface{}{int64(101), "xxx"},
			},
		},
		"Composite_NothingChanged": {
			tbl:   "CompositePrimaryKeys",
			wcols: compositePrimaryKeysKeys,
			values: []*structpb.Value{
				makeStringValue("1"),        // Id INT64 NOT NULL,
				makeStringValue("pkey1xxx"), // PKey1 STRING(32) NOT NULL,
				makeStringValue("100"),      // PKey2 INT64 NOT NULL,
				makeStringValue("2"),        // Error INT64 NOT NULL,
				makeStringValue("x1"),       // X STRING(32) NOT NULL,
				makeStringValue("y1"),       // Y STRING(32) NOT NULL,
				makeStringValue("z1"),       // Z STRING(32) NOT NULL,
			},
			cols:  compositePrimaryKeysKeys,
			limit: 100,
			expected: [][]interface{}{
				[]interface{}{
					int64(1),
					"pkey1xxx",
					int64(100),
					int64(2),
					"x1",
					"y1",
					"z1",
				},
			},
		},
		"Composite_NothingChanged_RandomOrder": {
			tbl:   "CompositePrimaryKeys",
			wcols: []string{"PKey2", "X", "PKey1", "Id", "Error", "Y", "Z"},
			values: []*structpb.Value{
				makeStringValue("100"),      // PKey2 INT64 NOT NULL,
				makeStringValue("x1"),       // X STRING(32) NOT NULL,
				makeStringValue("pkey1xxx"), // PKey1 STRING(32) NOT NULL,
				makeStringValue("1"),        // Id INT64 NOT NULL,
				makeStringValue("2"),        // Error INT64 NOT NULL,
				makeStringValue("y1"),       // Y STRING(32) NOT NULL,
				makeStringValue("z1"),       // Z STRING(32) NOT NULL,
			},
			cols:  compositePrimaryKeysKeys,
			limit: 100,
			expected: [][]interface{}{
				[]interface{}{
					int64(1),
					"pkey1xxx",
					int64(100),
					int64(2),
					"x1",
					"y1",
					"z1",
				},
			},
		},
		"Composite_ConflictUpdate_RandomOrder": {
			tbl:   "CompositePrimaryKeys",
			wcols: []string{"PKey2", "X", "PKey1", "Id", "Error", "Y", "Z"},
			values: []*structpb.Value{
				makeStringValue("100"),      // PKey2 INT64 NOT NULL,
				makeStringValue("x4"),       // X STRING(32) NOT NULL,
				makeStringValue("pkey1xxx"), // PKey1 STRING(32) NOT NULL,
				makeStringValue("1"),        // Id INT64 NOT NULL,
				makeStringValue("10000"),    // Error INT64 NOT NULL,
				makeStringValue("y4"),       // Y STRING(32) NOT NULL,
				makeStringValue("z4"),       // Z STRING(32) NOT NULL,
			},
			cols:  compositePrimaryKeysKeys,
			limit: 100,
			expected: [][]interface{}{
				[]interface{}{
					int64(1),
					"pkey1xxx",
					int64(100),
					int64(10000),
					"x4",
					"y4",
					"z4",
				},
			},
		},
	}

	for name, tt := range table {
		t.Run(name, func(t *testing.T) {
			ctx, cancel := context.WithTimeout(context.Background(), time.Second)
			defer cancel()

			db := newDatabase()
			ses := newSession(db, name)

			for _, s := range allSchema {
				ddls := parseDDL(t, s)
				for _, ddl := range ddls {
					db.ApplyDDL(ctx, ddl)
				}
			}

			testRunInTransaction(t, ses, func(tx *transaction) {
				createInitialData(t, ctx, db, tx)
			})

			testRunInTransaction(t, ses, func(tx *transaction) {
				listValues := []*structpb.ListValue{
					{Values: tt.values},
				}
				if err := db.InsertOrUpdate(ctx, tx, tt.tbl, tt.wcols, listValues); err != nil {
					t.Fatalf("InsertOrUpdate failed: %v", err)
				}
			})

			testRunInTransaction(t, ses, func(tx *transaction) {
				it, err := db.Read(ctx, tx, tt.tbl, "", tt.cols, &KeySet{All: true}, tt.limit)
				if err != nil {
					t.Fatalf("Read failed: %v", err)
				}

				var rows [][]interface{}
				err = it.Do(func(row []interface{}) error {
					rows = append(rows, row)
					return nil
				})
				if err != nil {
					t.Fatalf("unexpected error in iteration: %v", err)
				}

				if diff := cmp.Diff(tt.expected, rows); diff != "" {
					t.Errorf("(-got, +want)\n%s", diff)
				}
			})
		})
	}
}

func TestDelete(t *testing.T) {
	table := map[string]struct {
		tbl  string
		ks   *KeySet
		cols []string

		expected [][]interface{}
	}{
		"Simple_All": {
			tbl:      "Simple",
			ks:       &KeySet{All: true},
			cols:     []string{"Id"},
			expected: nil,
		},
		"Simple_Keys_Single": {
			tbl: "Simple",
			ks: &KeySet{
				Keys: []*structpb.ListValue{
					makeListValue(makeStringValue("100")),
				},
			},
			cols: []string{"Id"},
			expected: [][]interface{}{
				[]interface{}{int64(200)},
				[]interface{}{int64(300)},
			},
		},
		"Simple_Keys_MultiKeys": {
			tbl: "Simple",
			ks: &KeySet{
				Keys: []*structpb.ListValue{
					makeListValue(makeStringValue("100")),
					makeListValue(makeStringValue("300")),
				},
			},
			cols: []string{"Id"},
			expected: [][]interface{}{
				[]interface{}{int64(200)},
			},
		},
		"Simple_Keys_NotExist": {
			tbl: "Simple",
			ks: &KeySet{
				Keys: []*structpb.ListValue{
					makeListValue(makeStringValue("1000")),
				},
			},
			cols: []string{"Id"},
			expected: [][]interface{}{
				[]interface{}{int64(100)},
				[]interface{}{int64(200)},
				[]interface{}{int64(300)},
			},
		},
		"Simple_KeyRange": {
			tbl: "Simple",
			ks: &KeySet{
				Ranges: []*KeyRange{
					{
						start:       makeListValue(makeStringValue("100")),
						end:         makeListValue(makeStringValue("200")),
						startClosed: true,
						endClosed:   true,
					},
				},
			},
			cols: []string{"Id"},
			expected: [][]interface{}{
				[]interface{}{int64(300)},
			},
		},
		"CompositePrimaryKeys_Keys": {
			tbl: "CompositePrimaryKeys",
			ks: &KeySet{
				Keys: []*structpb.ListValue{
					makeListValue(makeStringValue("bbb"), makeStringValue("1")),
					makeListValue(makeStringValue("ccc"), makeStringValue("4")),
				},
			},
			cols: []string{"PKey1", "PKey2"},
			expected: [][]interface{}{
				[]interface{}{"aaa", int64(1)},
				[]interface{}{"bbb", int64(3)},
				[]interface{}{"bbb", int64(2)},
				[]interface{}{"ccc", int64(3)},
			},
		},
		"CompositePrimaryKeys_KeyRange": {
			tbl: "CompositePrimaryKeys",
			ks: &KeySet{
				Ranges: []*KeyRange{
					{
						start:       makeListValue(makeStringValue("bbb"), makeStringValue("4")),
						end:         makeListValue(makeStringValue("bbb"), makeStringValue("1")),
						startClosed: true,
						endClosed:   true,
					},
				},
			},
			cols: []string{"PKey1", "PKey2"},
			expected: [][]interface{}{
				[]interface{}{"aaa", int64(1)},
				[]interface{}{"ccc", int64(4)},
				[]interface{}{"ccc", int64(3)},
			},
		},

		// Escape keywords
		"Keyword_All": {
			tbl:      "From",
			ks:       &KeySet{All: true},
			cols:     []string{"ALL"},
			expected: nil,
		},
		"Keyword_Keys": {
			tbl: "From",
			ks: &KeySet{
				Keys: []*structpb.ListValue{
					makeListValue(makeStringValue("1")),
				},
			},
			cols:     []string{"ALL"},
			expected: nil,
		},
		"Keyword_Ranges": {
			tbl: "From",
			ks: &KeySet{
				Ranges: []*KeyRange{
					{
						start:       makeListValue(makeStringValue("1")),
						end:         makeListValue(makeStringValue("1")),
						startClosed: true,
						endClosed:   true,
					},
				},
			},
			cols:     []string{"ALL"},
			expected: nil,
		},
	}

	for name, tt := range table {
		t.Run(name, func(t *testing.T) {
			ctx, cancel := context.WithTimeout(context.Background(), time.Second)
			defer cancel()

			db := newDatabase()
			ses := newSession(db, name)

			for _, s := range allSchema {
				ddls := parseDDL(t, s)
				for _, ddl := range ddls {
					if err := db.ApplyDDL(ctx, ddl); err != nil {
						t.Fatal(err)
					}
				}
			}

			for _, query := range []string{
				`INSERT INTO Simple VALUES(100, "xxx")`,
				`INSERT INTO Simple VALUES(200, "yyy")`,
				`INSERT INTO Simple VALUES(300, "zzz")`,

				`INSERT INTO CompositePrimaryKeys VALUES(1, "aaa", 1, 0, "x1", "y1", "z")`,
				`INSERT INTO CompositePrimaryKeys VALUES(2, "bbb", 2, 0, "x1", "y2", "z")`,
				`INSERT INTO CompositePrimaryKeys VALUES(3, "bbb", 3, 0, "x1", "y3", "z")`,
				`INSERT INTO CompositePrimaryKeys VALUES(4, "ccc", 3, 0, "x2", "y4", "z")`,
				`INSERT INTO CompositePrimaryKeys VALUES(5, "ccc", 4, 0, "x2", "y5", "z")`,

				"INSERT INTO `From` VALUES(1, 1, 1)",
			} {
				if _, err := db.db.ExecContext(ctx, query); err != nil {
					t.Fatalf("Insert failed: %v", err)
				}
			}

			testRunInTransaction(t, ses, func(tx *transaction) {
				if err := db.Delete(ctx, tx, tt.tbl, tt.ks); err != nil {
					t.Fatalf("Delete failed: %v", err)
				}
			})

			testRunInTransaction(t, ses, func(tx *transaction) {
				it, err := db.Read(ctx, tx, tt.tbl, "", tt.cols, &KeySet{All: true}, 100)
				if err != nil {
					t.Fatalf("Read failed: %v", err)
				}

				var rows [][]interface{}
				err = it.Do(func(row []interface{}) error {
					rows = append(rows, row)
					return nil
				})
				if err != nil {
					t.Fatalf("unexpected error in iteration: %v", err)
				}

				if diff := cmp.Diff(tt.expected, rows); diff != "" {
					t.Errorf("(-got, +want)\n%s", diff)
				}
			})
		})
	}
}

func TestMutationError(t *testing.T) {
	table := map[string]struct {
		op      []string
		tbl     string
		wcols   []string
		values  []*structpb.Value
		code    codes.Code
		msg     *regexp.Regexp
		details []interface{}
	}{
		"TableNotfound": {
			op:     []string{"UPDATE", "INSERT", "UPSERT", "REPLACE"},
			tbl:    "XXX",
			wcols:  []string{},
			values: []*structpb.Value{},
			code:   codes.NotFound,
			msg:    regexp.MustCompile(`Table not found`),
			details: []interface{}{
				&errdetails.ResourceInfo{
					ResourceType: "spanner.googleapis.com/Table",
					ResourceName: "XXX",
					Description:  "Table not found",
				},
			},
		},
		"ColumnNotFound": {
			op:    []string{"UPDATE", "INSERT", "UPSERT", "REPLACE"},
			tbl:   "Simple",
			wcols: []string{"Id", "Value", "XXX"},
			values: []*structpb.Value{
				makeStringValue("100"),
				makeStringValue("yyy"),
				makeStringValue("xxx"),
			},
			code: codes.NotFound,
			msg:  regexp.MustCompile(`Column not found in table Simple: XXX`),
			details: []interface{}{
				&errdetails.ResourceInfo{
					ResourceType: "spanner.googleapis.com/Column",
					ResourceName: "XXX",
				},
			},
		},
		"MultipleValues": {
			op:    []string{"UPDATE", "INSERT", "UPSERT", "REPLACE"},
			tbl:   "Simple",
			wcols: []string{"Id", "Value", "Value"},
			values: []*structpb.Value{
				makeStringValue("100"),
				makeStringValue("yyy"),
				makeStringValue("yyy"),
			},
			code:    codes.InvalidArgument,
			msg:     regexp.MustCompile(`Multiple values for column Value`),
			details: []interface{}{},
		},
		"NoPrimaryKeys": {
			op:    []string{"UPDATE", "INSERT", "UPSERT", "REPLACE"},
			tbl:   "CompositePrimaryKeys",
			wcols: []string{"PKey1", "Id", "Error", "X", "Y", "Z"},
			values: []*structpb.Value{
				makeStringValue("yyy"),
				makeStringValue("100"),
				makeStringValue("1"),
				makeStringValue("x"),
				makeStringValue("y"),
				makeStringValue("z"),
			},
			code:    codes.FailedPrecondition,
			msg:     regexp.MustCompile(`PKey2 must not be NULL in table CompositePrimaryKeys`),
			details: []interface{}{},
		},
		"ValuesMisMatch": {
			op:    []string{"UPDATE", "INSERT", "UPSERT", "REPLACE"},
			tbl:   "Simple",
			wcols: []string{"Id", "Value"},
			values: []*structpb.Value{
				makeStringValue("100"),
				makeStringValue("yyy"),
				makeStringValue("yyy"),
			},
			code:    codes.InvalidArgument,
			msg:     regexp.MustCompile(`Mutation has mismatched number of columns and values.`),
			details: []interface{}{},
		},
		"RowNotFound": {
			op:    []string{"UPDATE"},
			tbl:   "Simple",
			wcols: []string{"Id", "Value"},
			values: []*structpb.Value{
				makeStringValue("100000"),
				makeStringValue("yyy"),
			},
			code:    codes.NotFound,
			msg:     regexp.MustCompile(`Row \[.*\] in table Simple is missing. Row cannot be updated.`),
			details: []interface{}{}, // no details
		},
		"ValuesNotSpecifiedForPKey": {
			op:    []string{"INSERT", "REPLACE"},
			tbl:   "Simple",
			wcols: []string{"Value"},
			values: []*structpb.Value{
				makeStringValue("yyy"),
			},
			code:    codes.FailedPrecondition,
			msg:     regexp.MustCompile(`Id must not be NULL in table Simple.`),
			details: []interface{}{},
		},
		"NullSpecifiedForPKey": {
			op:    []string{"INSERT", "REPLACE"},
			tbl:   "Simple",
			wcols: []string{"Id", "Value"},
			values: []*structpb.Value{
				makeNullValue(),
				makeStringValue("yyy"),
			},
			code:    codes.FailedPrecondition,
			msg:     regexp.MustCompile(`Id must not be NULL in table Simple.`),
			details: []interface{}{},
		},
		"ValuesNotSpecifiedForNonNullable": {
			op:    []string{"INSERT", "REPLACE"},
			tbl:   "Simple",
			wcols: []string{"Id"},
			values: []*structpb.Value{
				makeStringValue("100"),
			},
			code:    codes.FailedPrecondition,
			msg:     regexp.MustCompile(`A new row in table Simple does not specify a non-null value for these NOT NULL columns: Value`),
			details: []interface{}{},
		},
		"NullSpecifiedForNonNullable": {
			op:    []string{"INSERT", "REPLACE"},
			tbl:   "Simple",
			wcols: []string{"Id", "Value"},
			values: []*structpb.Value{
				makeStringValue("100"),
				makeNullValue(),
			},
			code:    codes.FailedPrecondition,
			msg:     regexp.MustCompile(`Value must not be NULL in table Simple.`),
			details: []interface{}{},
		},

		"PrimaryKeyViolation": {
			op:    []string{"INSERT"},
			tbl:   "Simple",
			wcols: []string{"Id", "Value"},
			values: []*structpb.Value{
				makeStringValue("100"),
				makeStringValue("yyyy"),
			},
			code:    codes.AlreadyExists,
			msg:     regexp.MustCompile(`Row \[.*\] in table Simple already exists`),
			details: []interface{}{},
		},

		"FullType": {
			op:    []string{"INSERT"},
			tbl:   "FullTypes",
			wcols: fullTypesKeys,
			values: []*structpb.Value{
				makeStringValue("zzz"),                            // PKey STRING(32) NOT NULL,
				makeStringValue("xxx"),                            // FTString STRING(32) NOT NULL,
				makeStringValue("xxx"),                            // FTStringNull STRING(32),
				makeBoolValue(true),                               // FTBool BOOL NOT NULL,
				makeBoolValue(true),                               // FTBoolNull BOOL,
				makeStringValue("eHl6"),                           // FTBytes BYTES(32) NOT NULL,
				makeStringValue("eHl6"),                           // FTBytesNull BYTES(32),
				makeStringValue("2012-03-04T12:34:56.123456789Z"), // FTTimestamp TIMESTAMP NOT NULL,
				makeStringValue("2012-03-04T12:34:56.123456789Z"), // FTTimestampNull TIMESTAMP,
				makeStringValue("100"),                            // FTInt INT64 NOT NULL,
				makeStringValue("100"),                            // FTIntNull INT64,
				makeNumberValue(0.5),                              // FTFloat FLOAT64 NOT NULL,
				makeNumberValue(0.5),                              // FTFloatNull FLOAT64,
				makeStringValue("2012-03-04"),                     // FTDate DATE NOT NULL,
				makeStringValue("2012-03-04"),                     // FTDateNull DATE,
			},
			code:    codes.AlreadyExists,
			msg:     regexp.MustCompile(`Unique index violation at index key \[.*\]. It conflicts with row \[.*\] in table FullTypes`),
			details: []interface{}{},
		},
		// A new record coflicts only secondary index but it does not replace
		// "FullTypeConflictsSecondaryIndex": {
		// 	op:    []string{"REPLACE", "UPSERT"},
		// 	tbl:   "FullTypes",
		// 	wcols: fullTypesKeys,
		// 	values: []*structpb.Value{
		// 		makeStringValue("zzzzzzzz"),                       // PKey STRING(32) NOT NULL,
		// 		makeStringValue("xxx"),                            // FTString STRING(32) NOT NULL,
		// 		makeStringValue("xxx"),                            // FTStringNull STRING(32),
		// 		makeBoolValue(true),                               // FTBool BOOL NOT NULL,
		// 		makeBoolValue(true),                               // FTBoolNull BOOL,
		// 		makeStringValue("xyz"),                            // FTBytes BYTES(32) NOT NULL,
		// 		makeStringValue("xyz"),                            // FTBytesNull BYTES(32),
		// 		makeStringValue("2012-03-04T12:34:56.123456789Z"), // FTTimestamp TIMESTAMP NOT NULL,
		// 		makeStringValue("2012-03-04T12:34:56.123456789Z"), // FTTimestampNull TIMESTAMP,
		// 		makeStringValue("300"),                            // FTInt INT64 NOT NULL,
		// 		makeStringValue("300"),                            // FTIntNull INT64,
		// 		makeNumberValue(0.5),                              // FTFloat FLOAT64 NOT NULL,
		// 		makeNumberValue(0.5),                              // FTFloatNull FLOAT64,
		// 		makeStringValue("2012-03-04"),                     // FTDate DATE NOT NULL,
		// 		makeStringValue("2012-03-04"),                     // FTDateNull DATE,
		// 	},
		// 	code: codes.AlreadyExists,
		// 	msg:  regexp.MustCompile(`Unique index violation at index key \[.*\]. It conflicts with row \[.*\] in table FullTypes`),
		// },

		"FullType_CommitTimestamp": {
			op:    []string{"INSERT"},
			tbl:   "FullTypes",
			wcols: fullTypesKeys,
			values: []*structpb.Value{
				makeStringValue("zzz"),                            // PKey STRING(32) NOT NULL,
				makeStringValue("zzz"),                            // FTString STRING(32) NOT NULL,
				makeStringValue("zzz"),                            // FTStringNull STRING(32),
				makeBoolValue(true),                               // FTBool BOOL NOT NULL,
				makeBoolValue(true),                               // FTBoolNull BOOL,
				makeStringValue("eHl6"),                           // FTBytes BYTES(32) NOT NULL,
				makeStringValue("eHl6"),                           // FTBytesNull BYTES(32),
				makeStringValue("spanner.commit_timestamp()"),     // FTTimestamp TIMESTAMP NOT NULL,
				makeStringValue("2012-03-04T12:34:56.123456789Z"), // FTTimestampNull TIMESTAMP,
				makeStringValue("999"),                            // FTInt INT64 NOT NULL,
				makeStringValue("100"),                            // FTIntNull INT64,
				makeNumberValue(0.5),                              // FTFloat FLOAT64 NOT NULL,
				makeNumberValue(0.5),                              // FTFloatNull FLOAT64,
				makeStringValue("2012-03-04"),                     // FTDate DATE NOT NULL,
				makeStringValue("2012-03-04"),                     // FTDateNull DATE,
			},
			code:    codes.InvalidArgument, // TODO:  FailedPrecondition
			msg:     regexp.MustCompile(`Cannot write commit timestamp because the allow_commit_timestamp column option is not set to true for column`),
			details: []interface{}{},
		},
		"FullType_ExceedsMaximumSize": {
			op:    []string{"INSERT"},
			tbl:   "FullTypes",
			wcols: fullTypesKeys,
			values: []*structpb.Value{
				makeStringValue(strings.Repeat("z", 1000)),        // PKey STRING(32) NOT NULL,
				makeStringValue("zzz"),                            // FTString STRING(32) NOT NULL,
				makeStringValue("zzz"),                            // FTStringNull STRING(32),
				makeBoolValue(true),                               // FTBool BOOL NOT NULL,
				makeBoolValue(true),                               // FTBoolNull BOOL,
				makeStringValue("eHl6"),                           // FTBytes BYTES(32) NOT NULL,
				makeStringValue("eHl6"),                           // FTBytesNull BYTES(32),
				makeStringValue("2012-03-04T12:34:56.123456789Z"), // FTTimestamp TIMESTAMP NOT NULL,
				makeStringValue("2012-03-04T12:34:56.123456789Z"), // FTTimestampNull TIMESTAMP,
				makeStringValue("999"),                            // FTInt INT64 NOT NULL,
				makeStringValue("100"),                            // FTIntNull INT64,
				makeNumberValue(0.5),                              // FTFloat FLOAT64 NOT NULL,
				makeNumberValue(0.5),                              // FTFloatNull FLOAT64,
				makeStringValue("2012-03-04"),                     // FTDate DATE NOT NULL,
				makeStringValue("2012-03-04"),                     // FTDateNull DATE,
			},
			code: codes.FailedPrecondition,
			// msg:  regexp.MustCompile(`New value exceeds the maximum size limit for this column in this database: FullTypes.PKey, size: 1000, limit: 32.`),
			msg:     regexp.MustCompile("CHECK constraint failed: LENGTH\\(`PKey`\\) <= 32"),
			details: []interface{}{},
		},
	}

	for name, tt := range table {
		t.Run(name, func(t *testing.T) {
			ctx, cancel := context.WithTimeout(context.Background(), time.Second)
			defer cancel()

			db := newDatabase()
			ses := newSession(db, "foo")

			for _, s := range allSchema {
				ddls := parseDDL(t, s)
				for _, ddl := range ddls {
					db.ApplyDDL(ctx, ddl)
				}
			}

			testRunInTransaction(t, ses, func(tx *transaction) {
				createInitialData(t, ctx, db, tx)
			})

			for _, op := range tt.op {
				t.Run(op, func(t *testing.T) {
					listValues := []*structpb.ListValue{
						{Values: tt.values},
					}

					testRunInTransaction(t, ses, func(tx *transaction) {
						var err error
						switch op {
						case "INSERT":
							err = db.Insert(ctx, tx, tt.tbl, tt.wcols, listValues)
						case "UPDATE":
							err = db.Update(ctx, tx, tt.tbl, tt.wcols, listValues)
						case "UPSERT":
							err = db.InsertOrUpdate(ctx, tx, tt.tbl, tt.wcols, listValues)
						case "REPLACE":
							err = db.Replace(ctx, tx, tt.tbl, tt.wcols, listValues)
						default:
							t.Fatalf("unexpected op: %v", op)
						}
						st := status.Convert(err)
						if st.Code() != tt.code {
							t.Errorf("expect code to be %v but got %v", tt.code, st.Code())
						}
						if !tt.msg.MatchString(st.Message()) {
							t.Errorf("unexpected error message: %v", st.Message())
						}
						if diff := cmp.Diff(tt.details, st.Details(), protocmp.Transform()); diff != "" {
							t.Errorf("(-got, +want)\n%s", diff)
						}
					})
				})
			}
		})
	}
}

func TestExecute(t *testing.T) {
	table := map[string]struct {
		sql    string
		params map[string]Value

		code          codes.Code
		msg           *regexp.Regexp
		expectedCount int64
		table         string
		cols          []string
		expected      [][]interface{}
	}{
		"Simple_Update": {
			sql:           `UPDATE Simple SET Value = "zzz" WHERE Id = 100`,
			expectedCount: 1,
			table:         "Simple",
			cols:          []string{"Id", "Value"},
			expected: [][]interface{}{
				[]interface{}{int64(100), "zzz"},
			},
		},
		// TODO
		// "Simple_Update_Alias": {
		// 	sql:           `UPDATE Simple AS s SET s.Value = "zzz" WHERE s.Id = 100`,
		// 	expectedCount: 1,
		// 	table:         "Simple",
		// 	cols:          []string{"Id", "Value"},
		// 	expected: [][]interface{}{
		// 		[]interface{}{int64(100), "zzz"},
		// 	},
		// },
		"Simple_Update_ParamInWhere": {
			sql: `UPDATE Simple SET Value = "zzz" WHERE Id = @id`,
			params: map[string]Value{
				"id": makeTestValue(100),
			},
			expectedCount: 1,
			table:         "Simple",
			cols:          []string{"Id", "Value"},
			expected: [][]interface{}{
				[]interface{}{int64(100), "zzz"},
			},
		},
		"Simple_Update_ParamInValue": {
			sql: `UPDATE Simple SET Value = @value WHERE Id = 100`,
			params: map[string]Value{
				"value": makeTestValue("zzz"),
			},
			expectedCount: 1,
			table:         "Simple",
			cols:          []string{"Id", "Value"},
			expected: [][]interface{}{
				[]interface{}{int64(100), "zzz"},
			},
		},
		"Simple_Update_MultipleItems": {
			sql:  `UPDATE Simple SET Value = "zzz", Value = "zzz" WHERE Id = 100`,
			code: codes.InvalidArgument,
			msg:  regexp.MustCompile(`Update item Value assigned more than once`),
		},
		"Simple_Update_MultipleItems2": {
			sql:  `UPDATE Simple AS s SET s.Value = "zzz", Value = "zzz" WHERE Id = 100`,
			code: codes.InvalidArgument,
			msg:  regexp.MustCompile(`Update item Value assigned more than once`),
		},
		"Simple_Update_MultipleItems3": {
			sql:  `UPDATE Simple AS s SET Value = "zzz", s.Value = "zzz" WHERE Id = 100`,
			code: codes.InvalidArgument,
			msg:  regexp.MustCompile(`Update item s.Value assigned more than once`),
		},
		"Simple_Update_MultipleItems4": {
			sql:  `UPDATE Simple AS s SET s.Value = "zzz", s.Value = "zzz" WHERE Id = 100`,
			code: codes.InvalidArgument,
			msg:  regexp.MustCompile(`Update item s.Value assigned more than once`),
		},
		"Simple_Update_MultipleItems5": {
			sql:  `UPDATE Simple SET Simple.Value = "zzz", Value = "zzz" WHERE Id = 100`,
			code: codes.InvalidArgument,
			msg:  regexp.MustCompile(`Update item Value assigned more than once`),
		},
		"Simple_Update_ColumnNotFound": {
			sql:  `UPDATE Simple SET Valu = "zzz" WHERE Id = 100`,
			code: codes.InvalidArgument,
			msg:  regexp.MustCompile(`Unrecognized name: Valu`),
		},
		"Simple_Update_PathNotFound": {
			sql:  `UPDATE Simple AS s SET s.Valu = "zzz" WHERE Id = 100`,
			code: codes.InvalidArgument,
			msg:  regexp.MustCompile(`Name Valu not found inside s`),
		},
		"EscapeKeyword_Update": {
			sql:           "UPDATE `From` SET `CAST` = 2 WHERE `ALL` = 1",
			expectedCount: 1,
			table:         "From",
			cols:          fromTableKeys,
			expected: [][]interface{}{
				[]interface{}{int64(1), int64(2), int64(1)},
			},
		},
		// TODO
		// "EscapeKeyword_Update_Alias": {
		// 	sql:           "UPDATE `From` AS `AND` SET `AND`.`CAST` = 2 WHERE `ALL` = 1",
		// 	expectedCount: 1,
		// 	table:         "From",
		// 	cols:          fromTableKeys,
		// 	expected: [][]interface{}{
		// 		[]interface{}{int64(1), int64(2), int64(1)},
		// 	},
		// },
		"Simple_Insert": {
			sql:           `INSERT INTO Simple (Id, Value) VALUES(101, "yyy")`,
			expectedCount: 1,
			table:         "Simple",
			cols:          []string{"Id", "Value"},
			expected: [][]interface{}{
				[]interface{}{int64(100), "xxx"},
				[]interface{}{int64(101), "yyy"},
			},
		},
		"Simple_Insert_Param": {
			sql: `INSERT INTO Simple (Id, Value) VALUES(@a, @b)`,
			params: map[string]Value{
				"a": makeTestValue("1000"),
				"b": makeTestValue("bbbb"),
			},
			expectedCount: 1,
			table:         "Simple",
			cols:          []string{"Id", "Value"},
			expected: [][]interface{}{
				[]interface{}{int64(100), "xxx"},
				[]interface{}{int64(1000), "bbbb"},
			},
		},
		"Simple_InsertMulti": {
			sql:           `INSERT INTO Simple (Id, Value) VALUES(101, "yyy"), (102, "zzz")`,
			expectedCount: 2,
			table:         "Simple",
			cols:          []string{"Id", "Value"},
			expected: [][]interface{}{
				[]interface{}{int64(100), "xxx"},
				[]interface{}{int64(101), "yyy"},
				[]interface{}{int64(102), "zzz"},
			},
		},
		"Simple_Insert_Query": {
			sql:           `INSERT INTO Simple (Id, Value) SELECT FTInt+1, PKey FROM FullTypes`,
			expectedCount: 2,
			table:         "Simple",
			cols:          []string{"Id", "Value"},
			expected: [][]interface{}{
				[]interface{}{int64(100), "xxx"},
				[]interface{}{int64(101), "xxx"},
				[]interface{}{int64(102), "yyy"},
			},
		},
		"Simple_Insert_Subquery": {
			sql:           `INSERT INTO Simple (Id, Value) VALUES(200, (SELECT PKey FROM FullTypes WHERE PKey = "xxx"))`,
			expectedCount: 1,
			table:         "Simple",
			cols:          []string{"Id", "Value"},
			expected: [][]interface{}{
				[]interface{}{int64(100), "xxx"},
				[]interface{}{int64(200), "xxx"},
			},
		},
		// "Simple_Insert_Unnest": {
		// 	sql: `INSERT INTO Simple (Id, Value) SELECT * FROM UNNEST ([(200, "y"), (300, "z")])`,

		// 	expectedCount: 2,
		// 	table:         "Simple",
		// 	cols:          []string{"Id", "Value"},
		// 	expected: [][]interface{}{
		// 		[]interface{}{int64(100), "xxx"},
		// 		[]interface{}{int64(200), "y"},
		// 		[]interface{}{int64(300), "z"},
		// 	},
		// },
		"Simple_Insert_NonNullValue": {
			sql:  `INSERT INTO Simple (Id) VALUES(101)`,
			code: codes.FailedPrecondition,
			msg:  regexp.MustCompile(`A new row in table Simple does not specify a non-null value for these NOT NULL columns: Value`),
		},
		"Simple_Insert_MultipleKeys": {
			sql:  `INSERT INTO Simple (Id, Id, Value) VALUES(101, 102, "x")`,
			code: codes.InvalidArgument,
			msg:  regexp.MustCompile(`INSERT has columns with duplicate name: Id`),
		},
		"Simple_Insert_WrongColumnCount": {
			sql:  `INSERT INTO Simple (Id, Value) VALUES(101, 102, "x")`,
			code: codes.InvalidArgument,
			msg:  regexp.MustCompile(`Inserted row has wrong column count; Has 3, expected 2`),
		},
		"Simple_Insert_ColumnNotFound": {
			sql:  `INSERT INTO Simple (Id, Valueee) VALUES(101, "x")`,
			code: codes.InvalidArgument,
			msg:  regexp.MustCompile(`Column Valueee is not present in table Simple`),
		},
		"EscapeKeyword_Insert": {
			sql:           "INSERT INTO `From` (`ALL`, `CAST`, `JOIN`) VALUES(2, 2, 2)",
			expectedCount: 1,
			table:         "From",
			cols:          fromTableKeys,
			expected: [][]interface{}{
				[]interface{}{int64(1), int64(1), int64(1)},
				[]interface{}{int64(2), int64(2), int64(2)},
			},
		},
		"Simple_Delete": {
			sql:           `DELETE FROM Simple WHERE Id = 100`,
			expectedCount: 1,
			table:         "Simple",
			cols:          []string{"Id", "Value"},
			expected:      nil,
		},
		"Simple_Delete_SubQuery": {
			sql:           `DELETE FROM Simple WHERE Id IN (SELECT Id FROM Simple)`,
			expectedCount: 1,
			table:         "Simple",
			cols:          []string{"Id", "Value"},
			expected:      nil,
		},
		"Simple_Delete_Param": {
			sql: `DELETE FROM Simple WHERE Id = @id`,
			params: map[string]Value{
				"id": makeTestValue(100),
			},
			expectedCount: 1,
			table:         "Simple",
			cols:          []string{"Id", "Value"},
			expected:      nil,
		},
		"Simple_Delete_NotExist": {
			sql:           `DELETE FROM Simple WHERE Id = 10000`,
			expectedCount: 0,
			table:         "Simple",
			cols:          []string{"Id", "Value"},
			expected: [][]interface{}{
				[]interface{}{int64(100), "xxx"},
			},
		},
		"EscapeKeyword_Delete": {
			sql:           "DELETE FROM `From` WHERE `ALL` = 1",
			expectedCount: 1,
			table:         "From",
			cols:          fromTableKeys,
			expected:      nil,
		},
	}

	for name, tt := range table {
		t.Run(name, func(t *testing.T) {
			ctx, cancel := context.WithTimeout(context.Background(), time.Second)
			defer cancel()

			stmt, err := (&parser.Parser{
				Lexer: &parser.Lexer{
					File: &token.File{FilePath: "", Buffer: tt.sql},
				},
			}).ParseDML()
			if err != nil {
				t.Fatalf("failed to parse DML: %q %v", tt.sql, err)
			}

			db := newDatabase()
			ses := newSession(db, "foo")

			for _, s := range allSchema {
				ddls := parseDDL(t, s)
				for _, ddl := range ddls {
					db.ApplyDDL(ctx, ddl)
				}
			}

			testRunInTransaction(t, ses, func(tx *transaction) {
				createInitialData(t, ctx, db, tx)
			})

			testRunInTransaction(t, ses, func(tx *transaction) {
				r, err := db.Execute(ctx, tx, stmt, tt.params)
				if tt.code == codes.OK {
					if err != nil {
						t.Fatalf("Execute failed: %v", err)
					}
					if r != tt.expectedCount {
						t.Fatalf("expect count to be %v, but got %v", tt.expectedCount, r)
					}
				} else {
					st := status.Convert(err)
					if st.Code() != tt.code {
						t.Errorf("expect code to be %v but got %v", tt.code, st.Code())
					}
					if !tt.msg.MatchString(st.Message()) {
						t.Errorf("unexpected error message: \n %q\n expected:\n %q", st.Message(), tt.msg)
					}
				}
			})

			if tt.code != codes.OK {
				return
			}

			// check database values
			testRunInTransaction(t, ses, func(tx *transaction) {
				it, err := db.Read(ctx, tx, tt.table, "", tt.cols, &KeySet{All: true}, 100)
				if err != nil {
					t.Fatalf("Read failed: %v", err)
				}

				var rows [][]interface{}
				err = it.Do(func(row []interface{}) error {
					rows = append(rows, row)
					return nil
				})
				if err != nil {
					t.Fatalf("unexpected error in iteration: %v", err)
				}

				if diff := cmp.Diff(tt.expected, rows); diff != "" {
					t.Errorf("(-got, +want)\n%s", diff)
				}
			})
		})
	}
}

func TestInterleaveInsert(t *testing.T) {
	type tableConfig struct {
		tbl      string
		wcols    []string
		values   []*structpb.Value
		cols     []string
		limit    int64
		expected [][]interface{}
	}

	table := map[string]struct {
		child        *tableConfig
		parent       *tableConfig
		expectsError bool
	}{
		"InsertWithoutParent": {
			child: &tableConfig{
				tbl:   "Interleaved",
				wcols: []string{"InterleavedId", "Id", "Value"},
				values: []*structpb.Value{
					makeStringValue("100"),
					makeStringValue("100"),
					makeStringValue("xxx"),
				},
				cols:     []string{"InterleavedId", "Id", "Value"},
				limit:    100,
				expected: nil,
			},
			expectsError: true,
		},
		"InsertWithParent": {
			parent: &tableConfig{
				tbl:   "ParentTable",
				wcols: []string{"Id", "Value"},
				values: []*structpb.Value{
					makeStringValue("100"),
					makeStringValue("xxx"),
				},
				cols:  []string{"Id", "Value"},
				limit: 100,
				expected: [][]interface{}{
					[]interface{}{int64(100), "xxx"},
				},
			},
			child: &tableConfig{
				tbl:   "Interleaved",
				wcols: []string{"InterleavedId", "Id", "Value"},
				values: []*structpb.Value{
					makeStringValue("100"),
					makeStringValue("100"),
					makeStringValue("xxx"),
				},
				cols:  []string{"InterleavedId", "Id", "Value"},
				limit: 100,
				expected: [][]interface{}{
					[]interface{}{int64(100), int64(100), "xxx"},
				},
			},
			expectsError: false,
		},
		"InsertWithoutParent(Cascade)": {
			child: &tableConfig{
				tbl:   "Interleaved",
				wcols: []string{"InterleavedId", "Id", "Value"},
				values: []*structpb.Value{
					makeStringValue("100"),
					makeStringValue("100"),
					makeStringValue("xxx"),
				},
				cols:     []string{"InterleavedId", "Id", "Value"},
				limit:    100,
				expected: nil,
			},
			expectsError: true,
		},
		"InsertWithParent(Cascade)": {
			parent: &tableConfig{
				tbl:   "ParentTable",
				wcols: []string{"Id", "Value"},
				values: []*structpb.Value{
					makeStringValue("100"),
					makeStringValue("xxx"),
				},
				cols:  []string{"Id", "Value"},
				limit: 100,
				expected: [][]interface{}{
					[]interface{}{int64(100), "xxx"},
				},
			},
			child: &tableConfig{
				tbl:   "Interleaved",
				wcols: []string{"InterleavedId", "Id", "Value"},
				values: []*structpb.Value{
					makeStringValue("100"),
					makeStringValue("100"),
					makeStringValue("xxx"),
				},
				cols:  []string{"InterleavedId", "Id", "Value"},
				limit: 100,
				expected: [][]interface{}{
					[]interface{}{int64(100), int64(100), "xxx"},
				},
			},
			expectsError: false,
		},
		"InsertWithoutParent(NoAction)": {
			child: &tableConfig{
				tbl:   "Interleaved",
				wcols: []string{"InterleavedId", "Id", "Value"},
				values: []*structpb.Value{
					makeStringValue("100"),
					makeStringValue("100"),
					makeStringValue("xxx"),
				},
				cols:     []string{"InterleavedId", "Id", "Value"},
				limit:    100,
				expected: nil,
			},
			expectsError: true,
		},
		"InsertWithParent(NoAction)": {
			parent: &tableConfig{
				tbl:   "ParentTable",
				wcols: []string{"Id", "Value"},
				values: []*structpb.Value{
					makeStringValue("100"),
					makeStringValue("xxx"),
				},
				cols:  []string{"Id", "Value"},
				limit: 100,
				expected: [][]interface{}{
					[]interface{}{int64(100), "xxx"},
				},
			},
			child: &tableConfig{
				tbl:   "Interleaved",
				wcols: []string{"InterleavedId", "Id", "Value"},
				values: []*structpb.Value{
					makeStringValue("100"),
					makeStringValue("100"),
					makeStringValue("xxx"),
				},
				cols:  []string{"InterleavedId", "Id", "Value"},
				limit: 100,
				expected: [][]interface{}{
					[]interface{}{int64(100), int64(100), "xxx"},
				},
			},
			expectsError: false,
		},
	}

	for name, tt := range table {
		t.Run(name, func(t *testing.T) {
			ctx := context.Background()
			db := newDatabase()
			ses := newSession(db, "foo")
			for _, s := range allSchema {
				ddls := parseDDL(t, s)
				for _, ddl := range ddls {
					db.ApplyDDL(ctx, ddl)
				}
			}

			if tt.parent != nil {
				testRunInTransaction(t, ses, func(tx *transaction) {
					testInsertInterleaveHelper(t, ctx, db, tx, tt.parent.tbl, tt.parent.cols, tt.parent.wcols, tt.parent.values, tt.parent.limit, tt.parent.expected)
				})
			}

			if tt.expectsError {
				listValues := []*structpb.ListValue{
					{Values: tt.child.values},
				}
				testRunInTransaction(t, ses, func(tx *transaction) {
					if err := db.Insert(ctx, tx, tt.child.tbl, tt.child.wcols, listValues); err == nil {
						t.Fatalf("Insert succeeded even though it should fail: %v", err)
					}
				})
				return
			}

			testRunInTransaction(t, ses, func(tx *transaction) {
				testInsertInterleaveHelper(t, ctx, db, tx, tt.child.tbl, tt.child.cols, tt.child.wcols, tt.child.values, tt.child.limit, tt.child.expected)
			})
		})
	}
}

func testInsertInterleaveHelper(
	t *testing.T,
	ctx context.Context,
	db *database,
	tx *transaction,
	tbl string,
	cols []string,
	wcols []string,
	values []*structpb.Value,
	limit int64,
	expected [][]interface{},
) {
	listValues := []*structpb.ListValue{
		{Values: values},
	}

	if err := db.Insert(ctx, tx, tbl, wcols, listValues); err != nil {
		t.Fatalf("Insert failed: %v", err)
	}

	it, err := db.Read(ctx, tx, tbl, "", cols, &KeySet{All: true}, limit)
	if err != nil {
		t.Fatalf("Read failed: %v", err)
	}

	var rows [][]interface{}
	err = it.Do(func(row []interface{}) error {
		rows = append(rows, row)
		return nil
	})
	if err != nil {
		t.Fatalf("unexpected error in iteration: %v", err)
	}

	if diff := cmp.Diff(expected, rows); diff != "" {
		t.Errorf("(-got, +want)\n%s", diff)
	}
}

func TestInterleaveDeleteParent(t *testing.T) {
	type tableConfig struct {
		tbl    string
		wcols  []string
		values []*structpb.Value
		cols   []string
		ks     *KeySet
	}

	table := map[string]struct {
		child              *tableConfig
		parent             *tableConfig
		expectsDeleteError bool
	}{
		"DeleteDefault": {
			parent: &tableConfig{
				tbl:   "ParentTable",
				wcols: []string{"Id", "Value"},
				values: []*structpb.Value{
					makeStringValue("100"),
					makeStringValue("xxx"),
				},
				cols: []string{"Id", "Value"},
				ks: &KeySet{
					Keys: []*structpb.ListValue{
						makeListValue(makeStringValue("100")),
					},
				},
			},
			child: &tableConfig{
				tbl:   "Interleaved",
				wcols: []string{"InterleavedId", "Id", "Value"},
				values: []*structpb.Value{
					makeStringValue("100"),
					makeStringValue("100"),
					makeStringValue("xxx"),
				},
				cols: []string{"InterleavedId", "Id", "Value"},
				ks: &KeySet{
					Keys: []*structpb.ListValue{
						makeListValue(
							makeStringValue("100"),
							makeStringValue("100"),
						),
					},
				},
			},
			expectsDeleteError: true,
		},
		"DeleteCascade": {
			parent: &tableConfig{
				tbl:   "ParentTableCascade",
				wcols: []string{"Id", "Value"},
				values: []*structpb.Value{
					makeStringValue("100"),
					makeStringValue("xxx"),
				},
				cols: []string{"Id", "Value"},
				ks: &KeySet{
					Keys: []*structpb.ListValue{
						makeListValue(makeStringValue("100")),
					},
				},
			},
			child: &tableConfig{
				tbl:   "InterleavedCascade",
				wcols: []string{"InterleavedId", "Id", "Value"},
				values: []*structpb.Value{
					makeStringValue("100"),
					makeStringValue("100"),
					makeStringValue("xxx"),
				},
				cols: []string{"InterleavedId", "Id", "Value"},
				ks: &KeySet{
					Keys: []*structpb.ListValue{
						makeListValue(
							makeStringValue("100"),
							makeStringValue("100"),
						),
					},
				},
			},
			expectsDeleteError: false,
		},
		"DeleteNoAction": {
			parent: &tableConfig{
				tbl:   "ParentTableNoAction",
				wcols: []string{"Id", "Value"},
				values: []*structpb.Value{
					makeStringValue("100"),
					makeStringValue("xxx"),
				},
				cols: []string{"Id", "Value"},
				ks: &KeySet{
					Keys: []*structpb.ListValue{
						makeListValue(makeStringValue("100")),
					},
				},
			},
			child: &tableConfig{
				tbl:   "InterleavedNoAction",
				wcols: []string{"InterleavedId", "Id", "Value"},
				values: []*structpb.Value{
					makeStringValue("100"),
					makeStringValue("100"),
					makeStringValue("xxx"),
				},
				cols: []string{"InterleavedId", "Id", "Value"},
				ks: &KeySet{
					Keys: []*structpb.ListValue{
						makeListValue(
							makeStringValue("100"),
							makeStringValue("100"),
						),
					},
				},
			},
			expectsDeleteError: true,
		},
	}

	for name, tt := range table {
		t.Run(name, func(t *testing.T) {
			ctx := context.Background()
			db := newDatabase()
			ses := newSession(db, "foo")
			for _, s := range allSchema {
				ddls := parseDDL(t, s)
				for _, ddl := range ddls {
					db.ApplyDDL(ctx, ddl)
				}
			}

			// Insert data

			parentListValues := []*structpb.ListValue{
				{Values: tt.parent.values},
			}

			testRunInTransaction(t, ses, func(tx *transaction) {
				if err := db.Insert(ctx, tx, tt.parent.tbl, tt.parent.wcols, parentListValues); err != nil {
					t.Fatalf("Insert failed: %v", err)
				}
			})

			listValues := []*structpb.ListValue{
				{Values: tt.child.values},
			}

			testRunInTransaction(t, ses, func(tx *transaction) {
				if err := db.Insert(ctx, tx, tt.child.tbl, tt.child.wcols, listValues); err != nil {
					t.Fatalf("Insert failed: %v", err)
				}
			})

			// Delete parent entry

			if tt.expectsDeleteError {
				testRunInTransaction(t, ses, func(tx *transaction) {
					if err := db.Delete(ctx, tx, tt.parent.tbl, tt.parent.ks); err == nil {
						t.Fatalf("Delete parent succeeded even though it should fail: %v", err)
					}
				})
				return
			}

			testRunInTransaction(t, ses, func(tx *transaction) {
				if err := db.Delete(ctx, tx, tt.parent.tbl, tt.parent.ks); err != nil {
					t.Fatalf("Delete parent failed: %v", err)
				}
			})

			// Try to read child entry

			testRunInTransaction(t, ses, func(tx *transaction) {
				it, err := db.Read(ctx, tx, tt.child.tbl, "", tt.child.cols, tt.child.ks, 1)
				if err != nil {
					t.Fatalf("Read failed: %v", err)
				}

				var rows [][]interface{}
				err = it.Do(func(row []interface{}) error {
					rows = append(rows, row)
					return nil
				})

				if err != nil {
					t.Fatalf("unexpected error in iteration: %v", err)
				}

				if rows != nil {
					t.Fatalf("Child did not get deleted with parent")
				}
			})
		})
	}
}

func TestInformationSchema(t *testing.T) {
	ctx := context.Background()
	db := newDatabase()
	for _, s := range allSchema {
		ddls := parseDDL(t, s)
		for _, ddl := range ddls {
			db.ApplyDDL(ctx, ddl)
		}
	}

	table := []struct {
		name     string
		sql      string
		params   map[string]Value
		expected [][]interface{}
		names    []string
		code     codes.Code
		msg      *regexp.Regexp
	}{
		{
			name:  "Schemata1",
			sql:   `SELECT * FROM INFORMATION_SCHEMA.SCHEMATA WHERE EFFECTIVE_TIMESTAMP IS NULL`,
			names: []string{"CATALOG_NAME", "SCHEMA_NAME", "EFFECTIVE_TIMESTAMP"},
			expected: [][]interface{}{
				[]interface{}{"", "INFORMATION_SCHEMA", nil},
				[]interface{}{"", "SPANNER_SYS", nil},
			},
		},
		{
			name:  "Schemata2",
			sql:   `SELECT CATALOG_NAME, SCHEMA_NAME FROM INFORMATION_SCHEMA.SCHEMATA WHERE EFFECTIVE_TIMESTAMP IS NOT NULL`,
			names: []string{"CATALOG_NAME", "SCHEMA_NAME"},
			expected: [][]interface{}{
				[]interface{}{"", ""},
			},
		},
		{
			name:  "Tables_Reserved",
			sql:   `SELECT * FROM INFORMATION_SCHEMA.TABLES WHERE TABLE_SCHEMA != "" ORDER BY TABLE_SCHEMA, TABLE_NAME`,
			names: []string{"TABLE_CATALOG", "TABLE_SCHEMA", "TABLE_NAME", "PARENT_TABLE_NAME", "ON_DELETE_ACTION", "SPANNER_STATE"},
			expected: [][]interface{}{
				[]interface{}{"", "INFORMATION_SCHEMA", "COLUMNS", nil, nil, nil},
				[]interface{}{"", "INFORMATION_SCHEMA", "COLUMN_OPTIONS", nil, nil, nil},
				// []interface{}{"", "INFORMATION_SCHEMA", "CONSTRAINT_COLUMN_USAGE", nil, nil, nil},
				// []interface{}{"", "INFORMATION_SCHEMA", "CONSTRAINT_TABLE_USAGE", nil, nil, nil},
				[]interface{}{"", "INFORMATION_SCHEMA", "INDEXES", nil, nil, nil},
				[]interface{}{"", "INFORMATION_SCHEMA", "INDEX_COLUMNS", nil, nil, nil},
				// []interface{}{"", "INFORMATION_SCHEMA", "KEY_COLUMN_USAGE", nil, nil, nil},
				// []interface{}{"", "INFORMATION_SCHEMA", "REFERENTIAL_CONSTRAINTS", nil, nil, nil},
				[]interface{}{"", "INFORMATION_SCHEMA", "SCHEMATA", nil, nil, nil},
				// []interface{}{"", "INFORMATION_SCHEMA", "TABLE_CONSTRAINTS", nil, nil, nil},
				[]interface{}{"", "INFORMATION_SCHEMA", "TABLES", nil, nil, nil},
				// []interface{}{"", "SPANNER_SYS", "QUERY_STATS_TOP_10MINUTE", nil, nil, nil},
				// []interface{}{"", "SPANNER_SYS", "QUERY_STATS_TOP_HOUR", nil, nil, nil},
				// []interface{}{"", "SPANNER_SYS", "QUERY_STATS_TOP_MINUTE", nil, nil, nil},
				// []interface{}{"", "SPANNER_SYS", "QUERY_STATS_TOTAL_10MINUTE", nil, nil, nil},
				// []interface{}{"", "SPANNER_SYS", "QUERY_STATS_TOTAL_HOUR", nil, nil, nil},
				// []interface{}{"", "SPANNER_SYS", "QUERY_STATS_TOTAL_MINUTE", nil, nil, nil},
			},
		},
		{
			name:  "Tables_NonReserved",
			sql:   `SELECT * FROM INFORMATION_SCHEMA.TABLES WHERE TABLE_SCHEMA = "" ORDER BY TABLE_NAME`,
			names: []string{"TABLE_CATALOG", "TABLE_SCHEMA", "TABLE_NAME", "PARENT_TABLE_NAME", "ON_DELETE_ACTION", "SPANNER_STATE"},
			expected: [][]interface{}{
				[]interface{}{"", "", "ArrayTypes", nil, nil, "COMMITTED"},
				[]interface{}{"", "", "CompositePrimaryKeys", nil, nil, "COMMITTED"},
				[]interface{}{"", "", "DefaultValues", nil, nil, "COMMITTED"},
				[]interface{}{"", "", "From", nil, nil, "COMMITTED"},
				[]interface{}{"", "", "FullTypes", nil, nil, "COMMITTED"},
<<<<<<< HEAD
				[]interface{}{"", "", "GeneratedColumn", nil, nil, "COMMITTED"},
=======
				[]interface{}{"", "", "GeneratedValues", nil, nil, "COMMITTED"},
>>>>>>> 8c100847
				[]interface{}{"", "", "Interleaved", "ParentTable", nil, "COMMITTED"},
				[]interface{}{"", "", "InterleavedCascade", "ParentTableCascade", "CASCADE", "COMMITTED"},
				[]interface{}{"", "", "InterleavedNoAction", "ParentTableNoAction", "NO ACTION", "COMMITTED"},
				[]interface{}{"", "", "JoinA", nil, nil, "COMMITTED"},
				[]interface{}{"", "", "JoinB", nil, nil, "COMMITTED"},
				[]interface{}{"", "", "ParentTable", nil, nil, "COMMITTED"},
				[]interface{}{"", "", "ParentTableCascade", nil, nil, "COMMITTED"},
				[]interface{}{"", "", "ParentTableNoAction", nil, nil, "COMMITTED"},
				[]interface{}{"", "", "Simple", nil, nil, "COMMITTED"},
			},
		},
		{
			name:  "Columns_Reserved",
			sql:   `SELECT * FROM INFORMATION_SCHEMA.COLUMNS WHERE TABLE_SCHEMA != "" ORDER BY TABLE_NAME, ORDINAL_POSITION`,
			names: []string{"TABLE_CATALOG", "TABLE_SCHEMA", "TABLE_NAME", "COLUMN_NAME", "ORDINAL_POSITION", "COLUMN_DEFAULT", "DATA_TYPE", "IS_NULLABLE", "SPANNER_TYPE"},
			expected: [][]interface{}{
				{"", "INFORMATION_SCHEMA", "COLUMNS", "TABLE_CATALOG", int64(1), nil, nil, "NO", "STRING(MAX)"},
				{"", "INFORMATION_SCHEMA", "COLUMNS", "TABLE_SCHEMA", int64(2), nil, nil, "NO", "STRING(MAX)"},
				{"", "INFORMATION_SCHEMA", "COLUMNS", "TABLE_NAME", int64(3), nil, nil, "NO", "STRING(MAX)"},
				{"", "INFORMATION_SCHEMA", "COLUMNS", "COLUMN_NAME", int64(4), nil, nil, "NO", "STRING(MAX)"},
				{"", "INFORMATION_SCHEMA", "COLUMNS", "ORDINAL_POSITION", int64(5), nil, nil, "NO", "INT64"},
				{"", "INFORMATION_SCHEMA", "COLUMNS", "COLUMN_DEFAULT", int64(6), nil, nil, "YES", "BYTES(MAX)"},
				{"", "INFORMATION_SCHEMA", "COLUMNS", "DATA_TYPE", int64(7), nil, nil, "YES", "STRING(MAX)"},
				{"", "INFORMATION_SCHEMA", "COLUMNS", "IS_NULLABLE", int64(8), nil, nil, "YES", "STRING(MAX)"},
				{"", "INFORMATION_SCHEMA", "COLUMNS", "SPANNER_TYPE", int64(9), nil, nil, "YES", "STRING(MAX)"},
				{"", "INFORMATION_SCHEMA", "COLUMN_OPTIONS", "TABLE_CATALOG", int64(1), nil, nil, "NO", "STRING(MAX)"},
				{"", "INFORMATION_SCHEMA", "COLUMN_OPTIONS", "TABLE_SCHEMA", int64(2), nil, nil, "NO", "STRING(MAX)"},
				{"", "INFORMATION_SCHEMA", "COLUMN_OPTIONS", "TABLE_NAME", int64(3), nil, nil, "NO", "STRING(MAX)"},
				{"", "INFORMATION_SCHEMA", "COLUMN_OPTIONS", "COLUMN_NAME", int64(4), nil, nil, "NO", "STRING(MAX)"},
				{"", "INFORMATION_SCHEMA", "COLUMN_OPTIONS", "OPTION_NAME", int64(5), nil, nil, "NO", "STRING(MAX)"},
				{"", "INFORMATION_SCHEMA", "COLUMN_OPTIONS", "OPTION_TYPE", int64(6), nil, nil, "NO", "STRING(MAX)"},
				{"", "INFORMATION_SCHEMA", "COLUMN_OPTIONS", "OPTION_VALUE", int64(7), nil, nil, "NO", "STRING(MAX)"},
				// {"", "INFORMATION_SCHEMA", "CONSTRAINT_COLUMN_USAGE", "TABLE_CATALOG", int64(1), nil, nil, "NO", "STRING(MAX)"},
				// {"", "INFORMATION_SCHEMA", "CONSTRAINT_COLUMN_USAGE", "TABLE_SCHEMA", int64(2), nil, nil, "NO", "STRING(MAX)"},
				// {"", "INFORMATION_SCHEMA", "CONSTRAINT_COLUMN_USAGE", "TABLE_NAME", int64(3), nil, nil, "NO", "STRING(MAX)"},
				// {"", "INFORMATION_SCHEMA", "CONSTRAINT_COLUMN_USAGE", "COLUMN_NAME", int64(4), nil, nil, "NO", "STRING(MAX)"},
				// {"", "INFORMATION_SCHEMA", "CONSTRAINT_COLUMN_USAGE", "CONSTRAINT_CATALOG", int64(5), nil, nil, "NO", "STRING(MAX)"},
				// {"", "INFORMATION_SCHEMA", "CONSTRAINT_COLUMN_USAGE", "CONSTRAINT_SCHEMA", int64(6), nil, nil, "NO", "STRING(MAX)"},
				// {"", "INFORMATION_SCHEMA", "CONSTRAINT_COLUMN_USAGE", "CONSTRAINT_NAME", int64(7), nil, nil, "NO", "STRING(MAX)"},
				// {"", "INFORMATION_SCHEMA", "CONSTRAINT_TABLE_USAGE", "TABLE_CATALOG", int64(1), nil, nil, "NO", "STRING(MAX)"},
				// {"", "INFORMATION_SCHEMA", "CONSTRAINT_TABLE_USAGE", "TABLE_SCHEMA", int64(2), nil, nil, "NO", "STRING(MAX)"},
				// {"", "INFORMATION_SCHEMA", "CONSTRAINT_TABLE_USAGE", "TABLE_NAME", int64(3), nil, nil, "NO", "STRING(MAX)"},
				// {"", "INFORMATION_SCHEMA", "CONSTRAINT_TABLE_USAGE", "CONSTRAINT_CATALOG", int64(4), nil, nil, "NO", "STRING(MAX)"},
				// {"", "INFORMATION_SCHEMA", "CONSTRAINT_TABLE_USAGE", "CONSTRAINT_SCHEMA", int64(5), nil, nil, "NO", "STRING(MAX)"},
				// {"", "INFORMATION_SCHEMA", "CONSTRAINT_TABLE_USAGE", "CONSTRAINT_NAME", int64(6), nil, nil, "NO", "STRING(MAX)"},
				{"", "INFORMATION_SCHEMA", "INDEXES", "TABLE_CATALOG", int64(1), nil, nil, "NO", "STRING(MAX)"},
				{"", "INFORMATION_SCHEMA", "INDEXES", "TABLE_SCHEMA", int64(2), nil, nil, "NO", "STRING(MAX)"},
				{"", "INFORMATION_SCHEMA", "INDEXES", "TABLE_NAME", int64(3), nil, nil, "NO", "STRING(MAX)"},
				{"", "INFORMATION_SCHEMA", "INDEXES", "INDEX_NAME", int64(4), nil, nil, "NO", "STRING(MAX)"},
				{"", "INFORMATION_SCHEMA", "INDEXES", "INDEX_TYPE", int64(5), nil, nil, "NO", "STRING(MAX)"},
				{"", "INFORMATION_SCHEMA", "INDEXES", "PARENT_TABLE_NAME", int64(6), nil, nil, "NO", "STRING(MAX)"},
				{"", "INFORMATION_SCHEMA", "INDEXES", "IS_UNIQUE", int64(7), nil, nil, "NO", "BOOL"},
				{"", "INFORMATION_SCHEMA", "INDEXES", "IS_NULL_FILTERED", int64(8), nil, nil, "NO", "BOOL"},
				{"", "INFORMATION_SCHEMA", "INDEXES", "INDEX_STATE", int64(9), nil, nil, "YES", "STRING(100)"}, // TODO
				{"", "INFORMATION_SCHEMA", "INDEXES", "SPANNER_IS_MANAGED", int64(10), nil, nil, "NO", "BOOL"},
				{"", "INFORMATION_SCHEMA", "INDEX_COLUMNS", "TABLE_CATALOG", int64(1), nil, nil, "NO", "STRING(MAX)"},
				{"", "INFORMATION_SCHEMA", "INDEX_COLUMNS", "TABLE_SCHEMA", int64(2), nil, nil, "NO", "STRING(MAX)"},
				{"", "INFORMATION_SCHEMA", "INDEX_COLUMNS", "TABLE_NAME", int64(3), nil, nil, "NO", "STRING(MAX)"},
				{"", "INFORMATION_SCHEMA", "INDEX_COLUMNS", "INDEX_NAME", int64(4), nil, nil, "NO", "STRING(MAX)"},
				{"", "INFORMATION_SCHEMA", "INDEX_COLUMNS", "INDEX_TYPE", int64(5), nil, nil, "NO", "STRING(MAX)"},
				{"", "INFORMATION_SCHEMA", "INDEX_COLUMNS", "COLUMN_NAME", int64(6), nil, nil, "NO", "STRING(MAX)"},
				{"", "INFORMATION_SCHEMA", "INDEX_COLUMNS", "ORDINAL_POSITION", int64(7), nil, nil, "YES", "INT64"},
				{"", "INFORMATION_SCHEMA", "INDEX_COLUMNS", "COLUMN_ORDERING", int64(8), nil, nil, "YES", "STRING(MAX)"},
				{"", "INFORMATION_SCHEMA", "INDEX_COLUMNS", "IS_NULLABLE", int64(9), nil, nil, "YES", "STRING(MAX)"},
				{"", "INFORMATION_SCHEMA", "INDEX_COLUMNS", "SPANNER_TYPE", int64(10), nil, nil, "YES", "STRING(MAX)"},
				// {"", "INFORMATION_SCHEMA", "KEY_COLUMN_USAGE", "CONSTRAINT_CATALOG", int64(1), nil, nil, "NO", "STRING(MAX)"},
				// {"", "INFORMATION_SCHEMA", "KEY_COLUMN_USAGE", "CONSTRAINT_SCHEMA", int64(2), nil, nil, "NO", "STRING(MAX)"},
				// {"", "INFORMATION_SCHEMA", "KEY_COLUMN_USAGE", "CONSTRAINT_NAME", int64(3), nil, nil, "NO", "STRING(MAX)"},
				// {"", "INFORMATION_SCHEMA", "KEY_COLUMN_USAGE", "TABLE_CATALOG", int64(4), nil, nil, "NO", "STRING(MAX)"},
				// {"", "INFORMATION_SCHEMA", "KEY_COLUMN_USAGE", "TABLE_SCHEMA", int64(5), nil, nil, "NO", "STRING(MAX)"},
				// {"", "INFORMATION_SCHEMA", "KEY_COLUMN_USAGE", "TABLE_NAME", int64(6), nil, nil, "NO", "STRING(MAX)"},
				// {"", "INFORMATION_SCHEMA", "KEY_COLUMN_USAGE", "COLUMN_NAME", int64(7), nil, nil, "NO", "STRING(MAX)"},
				// {"", "INFORMATION_SCHEMA", "KEY_COLUMN_USAGE", "ORDINAL_POSITION", int64(8), nil, nil, "NO", "INT64"},
				// {"", "INFORMATION_SCHEMA", "KEY_COLUMN_USAGE", "POSITION_IN_UNIQUE_CONSTRAINT", int64(9), nil, nil, "YES", "INT64"},
				// {"", "INFORMATION_SCHEMA", "REFERENTIAL_CONSTRAINTS", "CONSTRAINT_CATALOG", int64(1), nil, nil, "NO", "STRING(MAX)"},
				// {"", "INFORMATION_SCHEMA", "REFERENTIAL_CONSTRAINTS", "CONSTRAINT_SCHEMA", int64(2), nil, nil, "NO", "STRING(MAX)"},
				// {"", "INFORMATION_SCHEMA", "REFERENTIAL_CONSTRAINTS", "CONSTRAINT_NAME", int64(3), nil, nil, "NO", "STRING(MAX)"},
				// {"", "INFORMATION_SCHEMA", "REFERENTIAL_CONSTRAINTS", "UNIQUE_CONSTRAINT_CATALOG", int64(4), nil, nil, "YES", "STRING(MAX)"},
				// {"", "INFORMATION_SCHEMA", "REFERENTIAL_CONSTRAINTS", "UNIQUE_CONSTRAINT_SCHEMA", int64(5), nil, nil, "YES", "STRING(MAX)"},
				// {"", "INFORMATION_SCHEMA", "REFERENTIAL_CONSTRAINTS", "UNIQUE_CONSTRAINT_NAME", int64(6), nil, nil, "YES", "STRING(MAX)"},
				// {"", "INFORMATION_SCHEMA", "REFERENTIAL_CONSTRAINTS", "MATCH_OPTION", int64(7), nil, nil, "NO", "STRING(MAX)"},
				// {"", "INFORMATION_SCHEMA", "REFERENTIAL_CONSTRAINTS", "UPDATE_RULE", int64(8), nil, nil, "NO", "STRING(MAX)"},
				// {"", "INFORMATION_SCHEMA", "REFERENTIAL_CONSTRAINTS", "DELETE_RULE", int64(9), nil, nil, "NO", "STRING(MAX)"},
				// {"", "INFORMATION_SCHEMA", "REFERENTIAL_CONSTRAINTS", "SPANNER_STATE", int64(10), nil, nil, "NO", "STRING(MAX)"},
				{"", "INFORMATION_SCHEMA", "SCHEMATA", "CATALOG_NAME", int64(1), nil, nil, "NO", "STRING(MAX)"},
				{"", "INFORMATION_SCHEMA", "SCHEMATA", "SCHEMA_NAME", int64(2), nil, nil, "NO", "STRING(MAX)"},
				{"", "INFORMATION_SCHEMA", "SCHEMATA", "EFFECTIVE_TIMESTAMP", int64(3), nil, nil, "YES", "INT64"},
				// {"", "INFORMATION_SCHEMA", "TABLE_CONSTRAINTS", "CONSTRAINT_CATALOG", int64(1), nil, nil, "NO", "STRING(MAX)"},
				// {"", "INFORMATION_SCHEMA", "TABLE_CONSTRAINTS", "CONSTRAINT_SCHEMA", int64(2), nil, nil, "NO", "STRING(MAX)"},
				// {"", "INFORMATION_SCHEMA", "TABLE_CONSTRAINTS", "CONSTRAINT_NAME", int64(3), nil, nil, "NO", "STRING(MAX)"},
				// {"", "INFORMATION_SCHEMA", "TABLE_CONSTRAINTS", "TABLE_CATALOG", int64(4), nil, nil, "NO", "STRING(MAX)"},
				// {"", "INFORMATION_SCHEMA", "TABLE_CONSTRAINTS", "TABLE_SCHEMA", int64(5), nil, nil, "NO", "STRING(MAX)"},
				// {"", "INFORMATION_SCHEMA", "TABLE_CONSTRAINTS", "TABLE_NAME", int64(6), nil, nil, "NO", "STRING(MAX)"},
				// {"", "INFORMATION_SCHEMA", "TABLE_CONSTRAINTS", "CONSTRAINT_TYPE", int64(7), nil, nil, "NO", "STRING(MAX)"},
				// {"", "INFORMATION_SCHEMA", "TABLE_CONSTRAINTS", "IS_DEFERRABLE", int64(8), nil, nil, "NO", "STRING(MAX)"},
				// {"", "INFORMATION_SCHEMA", "TABLE_CONSTRAINTS", "INITIALLY_DEFERRED", int64(9), nil, nil, "NO", "STRING(MAX)"},
				// {"", "INFORMATION_SCHEMA", "TABLE_CONSTRAINTS", "ENFORCED", int64(10), nil, nil, "NO", "STRING(MAX)"},
				{"", "INFORMATION_SCHEMA", "TABLES", "TABLE_CATALOG", int64(1), nil, nil, "NO", "STRING(MAX)"},
				{"", "INFORMATION_SCHEMA", "TABLES", "TABLE_SCHEMA", int64(2), nil, nil, "NO", "STRING(MAX)"},
				{"", "INFORMATION_SCHEMA", "TABLES", "TABLE_NAME", int64(3), nil, nil, "NO", "STRING(MAX)"},
				{"", "INFORMATION_SCHEMA", "TABLES", "PARENT_TABLE_NAME", int64(4), nil, nil, "YES", "STRING(MAX)"},
				{"", "INFORMATION_SCHEMA", "TABLES", "ON_DELETE_ACTION", int64(5), nil, nil, "YES", "STRING(MAX)"},
				{"", "INFORMATION_SCHEMA", "TABLES", "SPANNER_STATE", int64(6), nil, nil, "YES", "STRING(MAX)"},
			},
		},
		{
			name:  "Columns_NonReserved",
			sql:   `SELECT * FROM INFORMATION_SCHEMA.COLUMNS WHERE TABLE_SCHEMA = "" ORDER BY TABLE_NAME, ORDINAL_POSITION`,
			names: []string{"TABLE_CATALOG", "TABLE_SCHEMA", "TABLE_NAME", "COLUMN_NAME", "ORDINAL_POSITION", "COLUMN_DEFAULT", "DATA_TYPE", "IS_NULLABLE", "SPANNER_TYPE"},
			expected: [][]interface{}{
				{"", "", "ArrayTypes", "Id", int64(1), nil, nil, "NO", "INT64"},
				{"", "", "ArrayTypes", "ArrayString", int64(2), nil, nil, "YES", "ARRAY<STRING(32)>"},
				{"", "", "ArrayTypes", "ArrayBool", int64(3), nil, nil, "YES", "ARRAY<BOOL>"},
				{"", "", "ArrayTypes", "ArrayBytes", int64(4), nil, nil, "YES", "ARRAY<BYTES(32)>"},
				{"", "", "ArrayTypes", "ArrayTimestamp", int64(5), nil, nil, "YES", "ARRAY<TIMESTAMP>"},
				{"", "", "ArrayTypes", "ArrayInt", int64(6), nil, nil, "YES", "ARRAY<INT64>"},
				{"", "", "ArrayTypes", "ArrayFloat", int64(7), nil, nil, "YES", "ARRAY<FLOAT64>"},
				{"", "", "ArrayTypes", "ArrayDate", int64(8), nil, nil, "YES", "ARRAY<DATE>"},
				{"", "", "CompositePrimaryKeys", "Id", int64(1), nil, nil, "NO", "INT64"},
				{"", "", "CompositePrimaryKeys", "PKey1", int64(2), nil, nil, "NO", "STRING(32)"},
				{"", "", "CompositePrimaryKeys", "PKey2", int64(3), nil, nil, "NO", "INT64"},
				{"", "", "CompositePrimaryKeys", "Error", int64(4), nil, nil, "NO", "INT64"},
				{"", "", "CompositePrimaryKeys", "X", int64(5), nil, nil, "NO", "STRING(32)"},
				{"", "", "CompositePrimaryKeys", "Y", int64(6), nil, nil, "NO", "STRING(32)"},
				{"", "", "CompositePrimaryKeys", "Z", int64(7), nil, nil, "NO", "STRING(32)"},
				{"", "", "DefaultValues", "Id", int64(1), nil, nil, "NO", "INT64"},
				{"", "", "DefaultValues", "Value", int64(2), nil, nil, "NO", "STRING(32)"},
				{"", "", "DefaultValues", "N", int64(3), nil, nil, "NO", "INT64"},
				{"", "", "DefaultValues", "X", int64(4), nil, nil, "NO", "STRING(32)"},
				{"", "", "DefaultValues", "Y", int64(5), nil, nil, "NO", "ARRAY<INT64>"},
				{"", "", "DefaultValues", "T1", int64(6), nil, nil, "NO", "TIMESTAMP"},
				{"", "", "DefaultValues", "T2", int64(7), nil, nil, "NO", "TIMESTAMP"},
				{"", "", "DefaultValues", "Date", int64(8), nil, nil, "NO", "TIMESTAMP"},
				{"", "", "From", "ALL", int64(1), nil, nil, "NO", "INT64"},
				{"", "", "From", "CAST", int64(2), nil, nil, "NO", "INT64"},
				{"", "", "From", "JOIN", int64(3), nil, nil, "NO", "INT64"},
				{"", "", "FullTypes", "PKey", int64(1), nil, nil, "NO", "STRING(32)"},
				{"", "", "FullTypes", "FTString", int64(2), nil, nil, "NO", "STRING(32)"},
				{"", "", "FullTypes", "FTStringNull", int64(3), nil, nil, "YES", "STRING(32)"},
				{"", "", "FullTypes", "FTBool", int64(4), nil, nil, "NO", "BOOL"},
				{"", "", "FullTypes", "FTBoolNull", int64(5), nil, nil, "YES", "BOOL"},
				{"", "", "FullTypes", "FTBytes", int64(6), nil, nil, "NO", "BYTES(32)"},
				{"", "", "FullTypes", "FTBytesNull", int64(7), nil, nil, "YES", "BYTES(32)"},
				{"", "", "FullTypes", "FTTimestamp", int64(8), nil, nil, "NO", "TIMESTAMP"},
				{"", "", "FullTypes", "FTTimestampNull", int64(9), nil, nil, "YES", "TIMESTAMP"},
				{"", "", "FullTypes", "FTInt", int64(10), nil, nil, "NO", "INT64"},
				{"", "", "FullTypes", "FTIntNull", int64(11), nil, nil, "YES", "INT64"},
				{"", "", "FullTypes", "FTFloat", int64(12), nil, nil, "NO", "FLOAT64"},
				{"", "", "FullTypes", "FTFloatNull", int64(13), nil, nil, "YES", "FLOAT64"},
				{"", "", "FullTypes", "FTDate", int64(14), nil, nil, "NO", "DATE"},
				{"", "", "FullTypes", "FTDateNull", int64(15), nil, nil, "YES", "DATE"},
<<<<<<< HEAD
				{"", "", "GeneratedColumn", "Id", int64(1), nil, nil, "NO", "INT64"},
				{"", "", "GeneratedColumn", "Value", int64(2), nil, nil, "NO", "STRING(MAX)"},
=======
				{"", "", "GeneratedValues", "Id", int64(1), nil, nil, "NO", "INT64"},
				{"", "", "GeneratedValues", "Value", int64(2), nil, nil, "NO", "STRING(32)"},
				{"", "", "GeneratedValues", "N", int64(3), nil, nil, "NO", "INT64"},
				{"", "", "GeneratedValues", "N2", int64(4), nil, nil, "NO", "INT64"},
				{"", "", "GeneratedValues", "N3", int64(5), nil, nil, "NO", "INT64"},
				{"", "", "GeneratedValues", "X", int64(6), nil, nil, "NO", "STRING(32)"},
				{"", "", "GeneratedValues", "X2", int64(7), nil, nil, "NO", "STRING(32)"},
>>>>>>> 8c100847
				{"", "", "Interleaved", "InterleavedId", int64(1), nil, nil, "NO", "INT64"},
				{"", "", "Interleaved", "Id", int64(2), nil, nil, "NO", "INT64"},
				{"", "", "Interleaved", "Value", int64(3), nil, nil, "NO", "STRING(MAX)"},
				{"", "", "InterleavedCascade", "InterleavedId", int64(1), nil, nil, "NO", "INT64"},
				{"", "", "InterleavedCascade", "Id", int64(2), nil, nil, "NO", "INT64"},
				{"", "", "InterleavedCascade", "Value", int64(3), nil, nil, "NO", "STRING(MAX)"},
				{"", "", "InterleavedNoAction", "InterleavedId", int64(1), nil, nil, "NO", "INT64"},
				{"", "", "InterleavedNoAction", "Id", int64(2), nil, nil, "NO", "INT64"},
				{"", "", "InterleavedNoAction", "Value", int64(3), nil, nil, "NO", "STRING(MAX)"},
				{"", "", "JoinA", "Id", int64(1), nil, nil, "NO", "INT64"},
				{"", "", "JoinA", "Value", int64(2), nil, nil, "NO", "STRING(MAX)"},
				{"", "", "JoinB", "Id", int64(1), nil, nil, "NO", "INT64"},
				{"", "", "JoinB", "Value", int64(2), nil, nil, "NO", "STRING(MAX)"},
				{"", "", "ParentTable", "Id", int64(1), nil, nil, "NO", "INT64"},
				{"", "", "ParentTable", "Value", int64(2), nil, nil, "NO", "STRING(MAX)"},
				{"", "", "ParentTableCascade", "Id", int64(1), nil, nil, "NO", "INT64"},
				{"", "", "ParentTableCascade", "Value", int64(2), nil, nil, "NO", "STRING(MAX)"},
				{"", "", "ParentTableNoAction", "Id", int64(1), nil, nil, "NO", "INT64"},
				{"", "", "ParentTableNoAction", "Value", int64(2), nil, nil, "NO", "STRING(MAX)"},
				{"", "", "Simple", "Id", int64(1), nil, nil, "NO", "INT64"},
				{"", "", "Simple", "Value", int64(2), nil, nil, "NO", "STRING(MAX)"},
			},
		},
		{
			name:  "ColumnOptions",
			sql:   `SELECT * FROM INFORMATION_SCHEMA.COLUMN_OPTIONS ORDER BY TABLE_NAME`,
			names: []string{"TABLE_CATALOG", "TABLE_SCHEMA", "TABLE_NAME", "COLUMN_NAME", "OPTION_NAME", "OPTION_TYPE", "OPTION_VALUE"},
			expected: [][]interface{}{
				{"", "", "FullTypes", "FTTimestampNull", "allow_commit_timestamp", "BOOL", "TRUE"},
			},
		},
		{
			name:  "Indexes_ReservedTables",
			sql:   `SELECT * FROM INFORMATION_SCHEMA.INDEXES WHERE TABLE_SCHEMA != "" ORDER BY TABLE_NAME`,
			names: []string{"TABLE_CATALOG", "TABLE_SCHEMA", "TABLE_NAME", "INDEX_NAME", "INDEX_TYPE", "PARENT_TABLE_NAME", "IS_UNIQUE", "IS_NULL_FILTERED", "INDEX_STATE", "SPANNER_IS_MANAGED"},
			expected: [][]interface{}{
				{"", "INFORMATION_SCHEMA", "COLUMNS", "PRIMARY_KEY", "PRIMARY_KEY", "", true, false, nil, false},
				{"", "INFORMATION_SCHEMA", "COLUMN_OPTIONS", "PRIMARY_KEY", "PRIMARY_KEY", "", true, false, nil, false},
				// {"", "INFORMATION_SCHEMA", "CONSTRAINT_COLUMN_USAGE", "PRIMARY_KEY", "PRIMARY_KEY", "", true, false, nil, false},
				// {"", "INFORMATION_SCHEMA", "CONSTRAINT_TABLE_USAGE", "PRIMARY_KEY", "PRIMARY_KEY", "", true, false, nil, false},
				{"", "INFORMATION_SCHEMA", "INDEXES", "PRIMARY_KEY", "PRIMARY_KEY", "", true, false, nil, false},
				{"", "INFORMATION_SCHEMA", "INDEX_COLUMNS", "PRIMARY_KEY", "PRIMARY_KEY", "", true, false, nil, false},
				// {"", "INFORMATION_SCHEMA", "KEY_COLUMN_USAGE", "PRIMARY_KEY", "PRIMARY_KEY", "", true, false, nil, false},
				// {"", "INFORMATION_SCHEMA", "REFERENTIAL_CONSTRAINTS", "PRIMARY_KEY", "PRIMARY_KEY", "", true, false, nil, false},
				{"", "INFORMATION_SCHEMA", "SCHEMATA", "PRIMARY_KEY", "PRIMARY_KEY", "", true, false, nil, false},
				// {"", "INFORMATION_SCHEMA", "TABLE_CONSTRAINTS", "PRIMARY_KEY", "PRIMARY_KEY", "", true, false, nil, false},
				{"", "INFORMATION_SCHEMA", "TABLES", "PRIMARY_KEY", "PRIMARY_KEY", "", true, false, nil, false},
			},
		},
		{
			name:  "Indexes_NonReservedTables_PrimaryKey",
			sql:   `SELECT * FROM INFORMATION_SCHEMA.INDEXES WHERE TABLE_SCHEMA = "" AND INDEX_TYPE = "PRIMARY_KEY" ORDER BY TABLE_NAME`,
			names: []string{"TABLE_CATALOG", "TABLE_SCHEMA", "TABLE_NAME", "INDEX_NAME", "INDEX_TYPE", "PARENT_TABLE_NAME", "IS_UNIQUE", "IS_NULL_FILTERED", "INDEX_STATE", "SPANNER_IS_MANAGED"},
			expected: [][]interface{}{
				{"", "", "ArrayTypes", "PRIMARY_KEY", "PRIMARY_KEY", "", true, false, nil, false},
				{"", "", "CompositePrimaryKeys", "PRIMARY_KEY", "PRIMARY_KEY", "", true, false, nil, false},
				{"", "", "DefaultValues", "PRIMARY_KEY", "PRIMARY_KEY", "", true, false, nil, false},
				{"", "", "From", "PRIMARY_KEY", "PRIMARY_KEY", "", true, false, nil, false},
				{"", "", "FullTypes", "PRIMARY_KEY", "PRIMARY_KEY", "", true, false, nil, false},
<<<<<<< HEAD
				{"", "", "GeneratedColumn", "PRIMARY_KEY", "PRIMARY_KEY", "", true, false, nil, false},
=======
				{"", "", "GeneratedValues", "PRIMARY_KEY", "PRIMARY_KEY", "", true, false, nil, false},
>>>>>>> 8c100847
				{"", "", "Interleaved", "PRIMARY_KEY", "PRIMARY_KEY", "", true, false, nil, false},
				{"", "", "InterleavedCascade", "PRIMARY_KEY", "PRIMARY_KEY", "", true, false, nil, false},
				{"", "", "InterleavedNoAction", "PRIMARY_KEY", "PRIMARY_KEY", "", true, false, nil, false},
				{"", "", "JoinA", "PRIMARY_KEY", "PRIMARY_KEY", "", true, false, nil, false},
				{"", "", "JoinB", "PRIMARY_KEY", "PRIMARY_KEY", "", true, false, nil, false},
				{"", "", "ParentTable", "PRIMARY_KEY", "PRIMARY_KEY", "", true, false, nil, false},
				{"", "", "ParentTableCascade", "PRIMARY_KEY", "PRIMARY_KEY", "", true, false, nil, false},
				{"", "", "ParentTableNoAction", "PRIMARY_KEY", "PRIMARY_KEY", "", true, false, nil, false},
				{"", "", "Simple", "PRIMARY_KEY", "PRIMARY_KEY", "", true, false, nil, false},
			},
		},
		{
			name:  "Indexes_NonReservedTables_Others",
			sql:   `SELECT * FROM INFORMATION_SCHEMA.INDEXES WHERE TABLE_SCHEMA = "" AND INDEX_TYPE != "PRIMARY_KEY" ORDER BY TABLE_NAME, INDEX_NAME`,
			names: []string{"TABLE_CATALOG", "TABLE_SCHEMA", "TABLE_NAME", "INDEX_NAME", "INDEX_TYPE", "PARENT_TABLE_NAME", "IS_UNIQUE", "IS_NULL_FILTERED", "INDEX_STATE", "SPANNER_IS_MANAGED"},
			expected: [][]interface{}{
				{"", "", "CompositePrimaryKeys", "CompositePrimaryKeysByError", "INDEX", "", false, false, "READ_WRITE", false},
				{"", "", "CompositePrimaryKeys", "CompositePrimaryKeysByXY", "INDEX", "", false, false, "READ_WRITE", false},
				{"", "", "From", "ALL", "INDEX", "", false, false, "READ_WRITE", false},
				{"", "", "FullTypes", "FullTypesByFTString", "INDEX", "", true, false, "READ_WRITE", false},
				{"", "", "FullTypes", "FullTypesByIntDate", "INDEX", "", true, false, "READ_WRITE", false},
				{"", "", "FullTypes", "FullTypesByIntTimestamp", "INDEX", "", false, false, "READ_WRITE", false},
				{"", "", "FullTypes", "FullTypesByTimestamp", "INDEX", "", false, false, "READ_WRITE", false},
				{"", "", "Interleaved", "InterleavedKey", "INDEX", "ParentTable", false, false, "READ_WRITE", false},
			},
		},
		{
			name:  "IndexColumns_ReservedTables",
			sql:   `SELECT * FROM INFORMATION_SCHEMA.INDEX_COLUMNS WHERE TABLE_SCHEMA != "" ORDER BY TABLE_NAME, INDEX_NAME, ORDINAL_POSITION`,
			names: []string{"TABLE_CATALOG", "TABLE_SCHEMA", "TABLE_NAME", "INDEX_NAME", "INDEX_TYPE", "COLUMN_NAME", "ORDINAL_POSITION", "COLUMN_ORDERING", "IS_NULLABLE", "SPANNER_TYPE"},
			expected: [][]interface{}{
				{"", "INFORMATION_SCHEMA", "COLUMNS", "PRIMARY_KEY", "PRIMARY_KEY", "TABLE_CATALOG", int64(1), "ASC", "NO", "STRING(MAX)"},
				{"", "INFORMATION_SCHEMA", "COLUMNS", "PRIMARY_KEY", "PRIMARY_KEY", "TABLE_SCHEMA", int64(2), "ASC", "NO", "STRING(MAX)"},
				{"", "INFORMATION_SCHEMA", "COLUMNS", "PRIMARY_KEY", "PRIMARY_KEY", "TABLE_NAME", int64(3), "ASC", "NO", "STRING(MAX)"},
				{"", "INFORMATION_SCHEMA", "COLUMNS", "PRIMARY_KEY", "PRIMARY_KEY", "COLUMN_NAME", int64(4), "ASC", "NO", "STRING(MAX)"},
				{"", "INFORMATION_SCHEMA", "COLUMN_OPTIONS", "PRIMARY_KEY", "PRIMARY_KEY", "TABLE_CATALOG", int64(1), "ASC", "NO", "STRING(MAX)"},
				{"", "INFORMATION_SCHEMA", "COLUMN_OPTIONS", "PRIMARY_KEY", "PRIMARY_KEY", "TABLE_SCHEMA", int64(2), "ASC", "NO", "STRING(MAX)"},
				{"", "INFORMATION_SCHEMA", "COLUMN_OPTIONS", "PRIMARY_KEY", "PRIMARY_KEY", "TABLE_NAME", int64(3), "ASC", "NO", "STRING(MAX)"},
				{"", "INFORMATION_SCHEMA", "COLUMN_OPTIONS", "PRIMARY_KEY", "PRIMARY_KEY", "COLUMN_NAME", int64(4), "ASC", "NO", "STRING(MAX)"},
				{"", "INFORMATION_SCHEMA", "COLUMN_OPTIONS", "PRIMARY_KEY", "PRIMARY_KEY", "OPTION_NAME", int64(5), "ASC", "NO", "STRING(MAX)"},
				// {"", "INFORMATION_SCHEMA", "CONSTRAINT_COLUMN_USAGE", "PRIMARY_KEY", "PRIMARY_KEY", "CONSTRAINT_CATALOG", int64(1), "ASC", "NO", "STRING(MAX)"},
				// {"", "INFORMATION_SCHEMA", "CONSTRAINT_COLUMN_USAGE", "PRIMARY_KEY", "PRIMARY_KEY", "CONSTRAINT_SCHEMA", int64(2), "ASC", "NO", "STRING(MAX)"},
				// {"", "INFORMATION_SCHEMA", "CONSTRAINT_COLUMN_USAGE", "PRIMARY_KEY", "PRIMARY_KEY", "CONSTRAINT_NAME", int64(3), "ASC", "NO", "STRING(MAX)"},
				// {"", "INFORMATION_SCHEMA", "CONSTRAINT_COLUMN_USAGE", "PRIMARY_KEY", "PRIMARY_KEY", "COLUMN_NAME", int64(4), "ASC", "NO", "STRING(MAX)"},
				// {"", "INFORMATION_SCHEMA", "CONSTRAINT_TABLE_USAGE", "PRIMARY_KEY", "PRIMARY_KEY", "TABLE_CATALOG", int64(1), "ASC", "NO", "STRING(MAX)"},
				// {"", "INFORMATION_SCHEMA", "CONSTRAINT_TABLE_USAGE", "PRIMARY_KEY", "PRIMARY_KEY", "TABLE_SCHEMA", int64(2), "ASC", "NO", "STRING(MAX)"},
				// {"", "INFORMATION_SCHEMA", "CONSTRAINT_TABLE_USAGE", "PRIMARY_KEY", "PRIMARY_KEY", "TABLE_NAME", int64(3), "ASC", "NO", "STRING(MAX)"},
				// {"", "INFORMATION_SCHEMA", "CONSTRAINT_TABLE_USAGE", "PRIMARY_KEY", "PRIMARY_KEY", "CONSTRAINT_CATALOG", int64(4), "ASC", "NO", "STRING(MAX)"},
				// {"", "INFORMATION_SCHEMA", "CONSTRAINT_TABLE_USAGE", "PRIMARY_KEY", "PRIMARY_KEY", "CONSTRAINT_SCHEMA", int64(5), "ASC", "NO", "STRING(MAX)"},
				// {"", "INFORMATION_SCHEMA", "CONSTRAINT_TABLE_USAGE", "PRIMARY_KEY", "PRIMARY_KEY", "CONSTRAINT_NAME", int64(6), "ASC", "NO", "STRING(MAX)"},
				{"", "INFORMATION_SCHEMA", "INDEXES", "PRIMARY_KEY", "PRIMARY_KEY", "TABLE_CATALOG", int64(1), "ASC", "NO", "STRING(MAX)"},
				{"", "INFORMATION_SCHEMA", "INDEXES", "PRIMARY_KEY", "PRIMARY_KEY", "TABLE_SCHEMA", int64(2), "ASC", "NO", "STRING(MAX)"},
				{"", "INFORMATION_SCHEMA", "INDEXES", "PRIMARY_KEY", "PRIMARY_KEY", "TABLE_NAME", int64(3), "ASC", "NO", "STRING(MAX)"},
				{"", "INFORMATION_SCHEMA", "INDEXES", "PRIMARY_KEY", "PRIMARY_KEY", "INDEX_NAME", int64(4), "ASC", "NO", "STRING(MAX)"},
				{"", "INFORMATION_SCHEMA", "INDEXES", "PRIMARY_KEY", "PRIMARY_KEY", "INDEX_TYPE", int64(5), "ASC", "NO", "STRING(MAX)"},
				{"", "INFORMATION_SCHEMA", "INDEX_COLUMNS", "PRIMARY_KEY", "PRIMARY_KEY", "TABLE_CATALOG", int64(1), "ASC", "NO", "STRING(MAX)"},
				{"", "INFORMATION_SCHEMA", "INDEX_COLUMNS", "PRIMARY_KEY", "PRIMARY_KEY", "TABLE_SCHEMA", int64(2), "ASC", "NO", "STRING(MAX)"},
				{"", "INFORMATION_SCHEMA", "INDEX_COLUMNS", "PRIMARY_KEY", "PRIMARY_KEY", "TABLE_NAME", int64(3), "ASC", "NO", "STRING(MAX)"},
				{"", "INFORMATION_SCHEMA", "INDEX_COLUMNS", "PRIMARY_KEY", "PRIMARY_KEY", "INDEX_NAME", int64(4), "ASC", "NO", "STRING(MAX)"},
				{"", "INFORMATION_SCHEMA", "INDEX_COLUMNS", "PRIMARY_KEY", "PRIMARY_KEY", "INDEX_TYPE", int64(5), "ASC", "NO", "STRING(MAX)"},
				{"", "INFORMATION_SCHEMA", "INDEX_COLUMNS", "PRIMARY_KEY", "PRIMARY_KEY", "COLUMN_NAME", int64(6), "ASC", "NO", "STRING(MAX)"},
				// {"", "INFORMATION_SCHEMA", "KEY_COLUMN_USAGE", "PRIMARY_KEY", "PRIMARY_KEY", "CONSTRAINT_CATALOG", int64(1), "ASC", "NO", "STRING(MAX)"},
				// {"", "INFORMATION_SCHEMA", "KEY_COLUMN_USAGE", "PRIMARY_KEY", "PRIMARY_KEY", "CONSTRAINT_SCHEMA", int64(2), "ASC", "NO", "STRING(MAX)"},
				// {"", "INFORMATION_SCHEMA", "KEY_COLUMN_USAGE", "PRIMARY_KEY", "PRIMARY_KEY", "CONSTRAINT_NAME", int64(3), "ASC", "NO", "STRING(MAX)"},
				// {"", "INFORMATION_SCHEMA", "KEY_COLUMN_USAGE", "PRIMARY_KEY", "PRIMARY_KEY", "COLUMN_NAME", int64(4), "ASC", "NO", "STRING(MAX)"},
				// {"", "INFORMATION_SCHEMA", "REFERENTIAL_CONSTRAINTS", "PRIMARY_KEY", "PRIMARY_KEY", "CONSTRAINT_CATALOG", int64(1), "ASC", "NO", "STRING(MAX)"},
				// {"", "INFORMATION_SCHEMA", "REFERENTIAL_CONSTRAINTS", "PRIMARY_KEY", "PRIMARY_KEY", "CONSTRAINT_SCHEMA", int64(2), "ASC", "NO", "STRING(MAX)"},
				// {"", "INFORMATION_SCHEMA", "REFERENTIAL_CONSTRAINTS", "PRIMARY_KEY", "PRIMARY_KEY", "CONSTRAINT_NAME", int64(3), "ASC", "NO", "STRING(MAX)"},
				{"", "INFORMATION_SCHEMA", "SCHEMATA", "PRIMARY_KEY", "PRIMARY_KEY", "CATALOG_NAME", int64(1), "ASC", "NO", "STRING(MAX)"},
				{"", "INFORMATION_SCHEMA", "SCHEMATA", "PRIMARY_KEY", "PRIMARY_KEY", "SCHEMA_NAME", int64(2), "ASC", "NO", "STRING(MAX)"},
				// {"", "INFORMATION_SCHEMA", "TABLE_CONSTRAINTS", "PRIMARY_KEY", "PRIMARY_KEY", "CONSTRAINT_CATALOG", int64(1), "ASC", "NO", "STRING(MAX)"},
				// {"", "INFORMATION_SCHEMA", "TABLE_CONSTRAINTS", "PRIMARY_KEY", "PRIMARY_KEY", "CONSTRAINT_SCHEMA", int64(2), "ASC", "NO", "STRING(MAX)"},
				// {"", "INFORMATION_SCHEMA", "TABLE_CONSTRAINTS", "PRIMARY_KEY", "PRIMARY_KEY", "CONSTRAINT_NAME", int64(3), "ASC", "NO", "STRING(MAX)"},
				{"", "INFORMATION_SCHEMA", "TABLES", "PRIMARY_KEY", "PRIMARY_KEY", "TABLE_CATALOG", int64(1), "ASC", "NO", "STRING(MAX)"},
				{"", "INFORMATION_SCHEMA", "TABLES", "PRIMARY_KEY", "PRIMARY_KEY", "TABLE_SCHEMA", int64(2), "ASC", "NO", "STRING(MAX)"},
				{"", "INFORMATION_SCHEMA", "TABLES", "PRIMARY_KEY", "PRIMARY_KEY", "TABLE_NAME", int64(3), "ASC", "NO", "STRING(MAX)"},
			},
		},
		{
			name:  "IndexColumns_NonReservedTables",
			sql:   `SELECT * FROM INFORMATION_SCHEMA.INDEX_COLUMNS WHERE TABLE_SCHEMA = "" ORDER BY TABLE_NAME, INDEX_NAME, ORDINAL_POSITION`,
			names: []string{"TABLE_CATALOG", "TABLE_SCHEMA", "TABLE_NAME", "INDEX_NAME", "INDEX_TYPE", "COLUMN_NAME", "ORDINAL_POSITION", "COLUMN_ORDERING", "IS_NULLABLE", "SPANNER_TYPE"},
			expected: [][]interface{}{
				{"", "", "ArrayTypes", "PRIMARY_KEY", "PRIMARY_KEY", "Id", int64(1), "ASC", "NO", "INT64"},

				{"", "", "CompositePrimaryKeys", "CompositePrimaryKeysByError", "INDEX", "Error", int64(1), "ASC", "NO", "INT64"},
				{"", "", "CompositePrimaryKeys", "CompositePrimaryKeysByXY", "INDEX", "Z", nil, nil, "NO", "STRING(32)"},
				{"", "", "CompositePrimaryKeys", "CompositePrimaryKeysByXY", "INDEX", "X", int64(1), "ASC", "NO", "STRING(32)"},
				{"", "", "CompositePrimaryKeys", "CompositePrimaryKeysByXY", "INDEX", "Y", int64(2), "DESC", "NO", "STRING(32)"},
				{"", "", "CompositePrimaryKeys", "PRIMARY_KEY", "PRIMARY_KEY", "PKey1", int64(1), "ASC", "NO", "STRING(32)"},
				{"", "", "CompositePrimaryKeys", "PRIMARY_KEY", "PRIMARY_KEY", "PKey2", int64(2), "DESC", "NO", "INT64"},
				{"", "", "DefaultValues", "PRIMARY_KEY", "PRIMARY_KEY", "Id", int64(1), "ASC", "NO", "INT64"},
				{"", "", "From", "ALL", "INDEX", "ALL", int64(1), "ASC", "NO", "INT64"},
				{"", "", "From", "PRIMARY_KEY", "PRIMARY_KEY", "ALL", int64(1), "ASC", "NO", "INT64"},
				{"", "", "FullTypes", "FullTypesByFTString", "INDEX", "FTString", int64(1), "ASC", "NO", "STRING(32)"},
				{"", "", "FullTypes", "FullTypesByIntDate", "INDEX", "FTInt", int64(1), "ASC", "NO", "INT64"},
				{"", "", "FullTypes", "FullTypesByIntDate", "INDEX", "FTDate", int64(2), "ASC", "NO", "DATE"},
				{"", "", "FullTypes", "FullTypesByIntTimestamp", "INDEX", "FTInt", int64(1), "ASC", "NO", "INT64"},
				{"", "", "FullTypes", "FullTypesByIntTimestamp", "INDEX", "FTTimestamp", int64(2), "ASC", "NO", "TIMESTAMP"},
				{"", "", "FullTypes", "FullTypesByTimestamp", "INDEX", "FTTimestamp", int64(1), "ASC", "NO", "TIMESTAMP"},
				{"", "", "FullTypes", "PRIMARY_KEY", "PRIMARY_KEY", "PKey", int64(1), "ASC", "NO", "STRING(32)"},
<<<<<<< HEAD
				{"", "", "GeneratedColumn", "PRIMARY_KEY", "PRIMARY_KEY", "Id", int64(1), "ASC", "NO", "INT64"},
=======
				{"", "", "GeneratedValues", "PRIMARY_KEY", "PRIMARY_KEY", "Id", int64(1), "ASC", "NO", "INT64"},
>>>>>>> 8c100847
				{"", "", "Interleaved", "InterleavedKey", "INDEX", "Id", int64(1), "ASC", "NO", "INT64"},
				{"", "", "Interleaved", "InterleavedKey", "INDEX", "Value", int64(2), "ASC", "NO", "STRING(MAX)"},
				{"", "", "Interleaved", "PRIMARY_KEY", "PRIMARY_KEY", "Id", int64(1), "ASC", "NO", "INT64"},
				{"", "", "Interleaved", "PRIMARY_KEY", "PRIMARY_KEY", "InterleavedId", int64(2), "ASC", "NO", "INT64"},
				{"", "", "InterleavedCascade", "PRIMARY_KEY", "PRIMARY_KEY", "Id", int64(1), "ASC", "NO", "INT64"},
				{"", "", "InterleavedCascade", "PRIMARY_KEY", "PRIMARY_KEY", "InterleavedId", int64(2), "ASC", "NO", "INT64"},
				{"", "", "InterleavedNoAction", "PRIMARY_KEY", "PRIMARY_KEY", "Id", int64(1), "ASC", "NO", "INT64"},
				{"", "", "InterleavedNoAction", "PRIMARY_KEY", "PRIMARY_KEY", "InterleavedId", int64(2), "ASC", "NO", "INT64"},
				{"", "", "JoinA", "PRIMARY_KEY", "PRIMARY_KEY", "Id", int64(1), "ASC", "NO", "INT64"},
				{"", "", "JoinB", "PRIMARY_KEY", "PRIMARY_KEY", "Id", int64(1), "ASC", "NO", "INT64"},
				{"", "", "ParentTable", "PRIMARY_KEY", "PRIMARY_KEY", "Id", int64(1), "ASC", "NO", "INT64"},
				{"", "", "ParentTableCascade", "PRIMARY_KEY", "PRIMARY_KEY", "Id", int64(1), "ASC", "NO", "INT64"},
				{"", "", "ParentTableNoAction", "PRIMARY_KEY", "PRIMARY_KEY", "Id", int64(1), "ASC", "NO", "INT64"},
				{"", "", "Simple", "PRIMARY_KEY", "PRIMARY_KEY", "Id", int64(1), "ASC", "NO", "INT64"},
			},
		},
		{
			name: "IndexColumns_WithAlias",
			sql:  `SELECT COLUMN_NAME FROM INFORMATION_SCHEMA.INDEX_COLUMNS a WHERE a.TABLE_NAME = "Simple"`,
			expected: [][]interface{}{
				[]interface{}{"Id"},
			},
		},
		{
			name: "IndexColumns_WithOmittedSchema",
			sql:  `SELECT COLUMN_NAME FROM INFORMATION_SCHEMA.INDEX_COLUMNS WHERE INDEX_COLUMNS.TABLE_NAME = "Simple"`,
			expected: [][]interface{}{
				[]interface{}{"Id"},
			},
		},
		{
			name: "IndexColumns_WithJoin",
			sql:  `SELECT COLUMN_NAME FROM INFORMATION_SCHEMA.INDEX_COLUMNS LEFT JOIN INFORMATION_SCHEMA.INDEXES ON INDEX_COLUMNS.TABLE_NAME = INDEXES.TABLE_NAME WHERE INDEX_COLUMNS.TABLE_NAME = "Simple"`,
			expected: [][]interface{}{
				[]interface{}{"Id"},
			},
		},
		{
			name: "IndexColumns_WithUsingJoin",
			sql:  `SELECT COLUMN_NAME FROM INFORMATION_SCHEMA.INDEX_COLUMNS LEFT JOIN INFORMATION_SCHEMA.INDEXES USING(TABLE_NAME) WHERE INDEX_COLUMNS.TABLE_NAME = "Simple"`,
			expected: [][]interface{}{
				[]interface{}{"Id"},
			},
		},
	}

	for _, tc := range table {
		t.Run(tc.name, func(t *testing.T) {
			ses := newSession(db, "foo")
			testRunInTransaction(t, ses, func(tx *transaction) {
				stmt, err := (&parser.Parser{
					Lexer: &parser.Lexer{
						File: &token.File{FilePath: "", Buffer: tc.sql},
					},
				}).ParseQuery()
				if err != nil {
					t.Fatalf("failed to parse sql: %q %v", tc.sql, err)
				}

				// The test case expects OK, it checks respons values.
				// otherwise it checks the error code and the error message.
				if tc.code == codes.OK {
					it, err := db.Query(ctx, tx, stmt, tc.params)
					if err != nil {
						t.Fatalf("Query failed: %v", err)
					}

					var rows [][]interface{}
					err = it.Do(func(row []interface{}) error {
						rows = append(rows, row)
						return nil
					})
					if err != nil {
						t.Fatalf("unexpected error in iteration: %v", err)
					}

					if diff := cmp.Diff(tc.expected, rows); diff != "" {
						t.Errorf("(-got, +want)\n%s", diff)
					}

					// TODO: add names to all test cases. now this is optional check
					if tc.names != nil {
						var gotnames []string
						for _, item := range it.ResultSet() {
							gotnames = append(gotnames, item.Name)
						}

						if diff := cmp.Diff(tc.names, gotnames); diff != "" {
							t.Errorf("(-got, +want)\n%s", diff)
						}
					}
				} else {
					it, err := db.Query(ctx, tx, stmt, tc.params)
					if err == nil {
						err = it.Do(func([]interface{}) error {
							return nil
						})
					}
					st := status.Convert(err)
					if st.Code() != tc.code {
						t.Errorf("expect code to be %v but got %v", tc.code, st.Code())
					}
					if !tc.msg.MatchString(st.Message()) {
						t.Errorf("unexpected error message: \n %q\n expected:\n %q", st.Message(), tc.msg)
					}
				}
			})
		})
	}
}<|MERGE_RESOLUTION|>--- conflicted
+++ resolved
@@ -35,11 +35,7 @@
 )
 
 var (
-<<<<<<< HEAD
-	allSchema    = []string{schemaSimple, schemaInterleaved, schemaInterleavedCascade, schemaInterleavedNoAction, schemaCompositePrimaryKeys, schemaFullTypes, schemaArrayTypes, schemaJoinA, schemaJoinB, schemaFromTable, schemaGeneratedColumn}
-=======
-	allSchema    = []string{schemaSimple, schemaInterleaved, schemaInterleavedCascade, schemaInterleavedNoAction, schemaCompositePrimaryKeys, schemaFullTypes, schemaArrayTypes, schemaJoinA, schemaJoinB, schemaFromTable, schemaGeneratedValues, schemaDefaultValues}
->>>>>>> 8c100847
+	allSchema    = []string{schemaSimple, schemaInterleaved, schemaInterleavedCascade, schemaInterleavedNoAction, schemaCompositePrimaryKeys, schemaFullTypes, schemaArrayTypes, schemaJoinA, schemaJoinB, schemaFromTable, schemaGeneratedValues, schemaGeneratedColumn, schemaDefaultValues}
 	schemaSimple = `CREATE TABLE Simple (
   Id INT64 NOT NULL,
   Value STRING(MAX) NOT NULL,
@@ -143,13 +139,11 @@
 		"`JOIN` INT64 NOT NULL, " +
 		") PRIMARY KEY(`ALL`); \n" +
 		"CREATE INDEX `ALL` ON `From`(`ALL`);"
-<<<<<<< HEAD
 	schemaGeneratedColumn = `CREATE TABLE GeneratedColumn (
   Id INT64 NOT NULL,
 	Value STRING(MAX) NOT NULL AS (CAST(Id AS STRING)) STORED,
 ) PRIMARY KEY(Id);
 `
-=======
 
 	schemaGeneratedValues = `CREATE TABLE GeneratedValues (
 		Id INT64 NOT NULL,
@@ -174,7 +168,6 @@
 		) PRIMARY KEY(Id);
 `
 
->>>>>>> 8c100847
 	compositePrimaryKeysKeys = []string{
 		"Id", "PKey1", "PKey2", "Error", "X", "Y", "Z",
 	}
@@ -3813,11 +3806,8 @@
 				[]interface{}{"", "", "DefaultValues", nil, nil, "COMMITTED"},
 				[]interface{}{"", "", "From", nil, nil, "COMMITTED"},
 				[]interface{}{"", "", "FullTypes", nil, nil, "COMMITTED"},
-<<<<<<< HEAD
 				[]interface{}{"", "", "GeneratedColumn", nil, nil, "COMMITTED"},
-=======
 				[]interface{}{"", "", "GeneratedValues", nil, nil, "COMMITTED"},
->>>>>>> 8c100847
 				[]interface{}{"", "", "Interleaved", "ParentTable", nil, "COMMITTED"},
 				[]interface{}{"", "", "InterleavedCascade", "ParentTableCascade", "CASCADE", "COMMITTED"},
 				[]interface{}{"", "", "InterleavedNoAction", "ParentTableNoAction", "NO ACTION", "COMMITTED"},
@@ -3969,10 +3959,8 @@
 				{"", "", "FullTypes", "FTFloatNull", int64(13), nil, nil, "YES", "FLOAT64"},
 				{"", "", "FullTypes", "FTDate", int64(14), nil, nil, "NO", "DATE"},
 				{"", "", "FullTypes", "FTDateNull", int64(15), nil, nil, "YES", "DATE"},
-<<<<<<< HEAD
 				{"", "", "GeneratedColumn", "Id", int64(1), nil, nil, "NO", "INT64"},
 				{"", "", "GeneratedColumn", "Value", int64(2), nil, nil, "NO", "STRING(MAX)"},
-=======
 				{"", "", "GeneratedValues", "Id", int64(1), nil, nil, "NO", "INT64"},
 				{"", "", "GeneratedValues", "Value", int64(2), nil, nil, "NO", "STRING(32)"},
 				{"", "", "GeneratedValues", "N", int64(3), nil, nil, "NO", "INT64"},
@@ -3980,7 +3968,6 @@
 				{"", "", "GeneratedValues", "N3", int64(5), nil, nil, "NO", "INT64"},
 				{"", "", "GeneratedValues", "X", int64(6), nil, nil, "NO", "STRING(32)"},
 				{"", "", "GeneratedValues", "X2", int64(7), nil, nil, "NO", "STRING(32)"},
->>>>>>> 8c100847
 				{"", "", "Interleaved", "InterleavedId", int64(1), nil, nil, "NO", "INT64"},
 				{"", "", "Interleaved", "Id", int64(2), nil, nil, "NO", "INT64"},
 				{"", "", "Interleaved", "Value", int64(3), nil, nil, "NO", "STRING(MAX)"},
@@ -4040,11 +4027,8 @@
 				{"", "", "DefaultValues", "PRIMARY_KEY", "PRIMARY_KEY", "", true, false, nil, false},
 				{"", "", "From", "PRIMARY_KEY", "PRIMARY_KEY", "", true, false, nil, false},
 				{"", "", "FullTypes", "PRIMARY_KEY", "PRIMARY_KEY", "", true, false, nil, false},
-<<<<<<< HEAD
 				{"", "", "GeneratedColumn", "PRIMARY_KEY", "PRIMARY_KEY", "", true, false, nil, false},
-=======
 				{"", "", "GeneratedValues", "PRIMARY_KEY", "PRIMARY_KEY", "", true, false, nil, false},
->>>>>>> 8c100847
 				{"", "", "Interleaved", "PRIMARY_KEY", "PRIMARY_KEY", "", true, false, nil, false},
 				{"", "", "InterleavedCascade", "PRIMARY_KEY", "PRIMARY_KEY", "", true, false, nil, false},
 				{"", "", "InterleavedNoAction", "PRIMARY_KEY", "PRIMARY_KEY", "", true, false, nil, false},
@@ -4146,11 +4130,8 @@
 				{"", "", "FullTypes", "FullTypesByIntTimestamp", "INDEX", "FTTimestamp", int64(2), "ASC", "NO", "TIMESTAMP"},
 				{"", "", "FullTypes", "FullTypesByTimestamp", "INDEX", "FTTimestamp", int64(1), "ASC", "NO", "TIMESTAMP"},
 				{"", "", "FullTypes", "PRIMARY_KEY", "PRIMARY_KEY", "PKey", int64(1), "ASC", "NO", "STRING(32)"},
-<<<<<<< HEAD
 				{"", "", "GeneratedColumn", "PRIMARY_KEY", "PRIMARY_KEY", "Id", int64(1), "ASC", "NO", "INT64"},
-=======
 				{"", "", "GeneratedValues", "PRIMARY_KEY", "PRIMARY_KEY", "Id", int64(1), "ASC", "NO", "INT64"},
->>>>>>> 8c100847
 				{"", "", "Interleaved", "InterleavedKey", "INDEX", "Id", int64(1), "ASC", "NO", "INT64"},
 				{"", "", "Interleaved", "InterleavedKey", "INDEX", "Value", int64(2), "ASC", "NO", "STRING(MAX)"},
 				{"", "", "Interleaved", "PRIMARY_KEY", "PRIMARY_KEY", "Id", int64(1), "ASC", "NO", "INT64"},
